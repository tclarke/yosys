/*
 *  yosys -- Yosys Open SYnthesis Suite
 *
 *  Copyright (C) 2012  Clifford Wolf <clifford@clifford.at>
 *                2019  Eddie Hung    <eddie@fpgeh.com>
 *
 *  Permission to use, copy, modify, and/or distribute this software for any
 *  purpose with or without fee is hereby granted, provided that the above
 *  copyright notice and this permission notice appear in all copies.
 *
 *  THE SOFTWARE IS PROVIDED "AS IS" AND THE AUTHOR DISCLAIMS ALL WARRANTIES
 *  WITH REGARD TO THIS SOFTWARE INCLUDING ALL IMPLIED WARRANTIES OF
 *  MERCHANTABILITY AND FITNESS. IN NO EVENT SHALL THE AUTHOR BE LIABLE FOR
 *  ANY SPECIAL, DIRECT, INDIRECT, OR CONSEQUENTIAL DAMAGES OR ANY DAMAGES
 *  WHATSOEVER RESULTING FROM LOSS OF USE, DATA OR PROFITS, WHETHER IN AN
 *  ACTION OF CONTRACT, NEGLIGENCE OR OTHER TORTIOUS ACTION, ARISING OUT OF
 *  OR IN CONNECTION WITH THE USE OR PERFORMANCE OF THIS SOFTWARE.
 *
 */

// ============================================================================

(* abc_box_id = 3, lib_whitebox *)
module \$__XILINX_MUXF78 (output O, input I0, I1, I2, I3, S0, S1);
  assign O = S1 ? (S0 ? I3 : I2)
                : (S0 ? I1 : I0);
endmodule

module \$__ABC_FF_ (input C, D, output Q);
endmodule

(* abc_box_id = 1000 *)
module \$__ABC_ASYNC (input A, S, output Y);
endmodule

(* abc_box_id=1001, lib_whitebox, abc_flop *)
module \$__ABC_FDRE ((* abc_flop_q, abc_arrival=303 *) output Q,
                     (* abc_flop_clk *) input C,
                     (* abc_flop_en *)  input CE,
                     (* abc_flop_d *)   input D,
                     input R, \$pastQ );
  parameter [0:0] INIT = 1'b0;
  parameter [0:0] IS_C_INVERTED = 1'b0;
  parameter [0:0] IS_D_INVERTED = 1'b0;
  parameter [0:0] IS_R_INVERTED = 1'b0;
  parameter CLK_POLARITY = !IS_C_INVERTED;
  parameter EN_POLARITY = 1'b1;
  assign Q = (R ^ IS_R_INVERTED) ? 1'b0 : (CE ? (D ^ IS_D_INVERTED) : \$pastQ );
endmodule

(* abc_box_id=1002, lib_whitebox, abc_flop *)
module \$__ABC_FDRE_1 ((* abc_flop_q, abc_arrival=303 *) output Q,
                       (* abc_flop_clk *) input C,
                       (* abc_flop_en *)  input CE,
                       (* abc_flop_d *)   input D,
                       input R, \$pastQ );
  parameter [0:0] INIT = 1'b0;
  parameter CLK_POLARITY = 1'b0;
  parameter EN_POLARITY = 1'b1;
  assign Q = R ? 1'b0 : (CE ? D : \$pastQ );
endmodule

(* abc_box_id=1003, lib_whitebox, abc_flop *)
module \$__ABC_FDCE ((* abc_flop_q, abc_arrival=303 *) output Q,
                     (* abc_flop_clk *) input C,
                     (* abc_flop_en *)  input CE,
                     (* abc_flop_d *)   input D,
                     input CLR, \$pastQ );
  parameter [0:0] INIT = 1'b0;
  parameter [0:0] IS_C_INVERTED = 1'b0;
  parameter [0:0] IS_D_INVERTED = 1'b0;
  parameter [0:0] IS_CLR_INVERTED = 1'b0;
  parameter CLK_POLARITY = !IS_C_INVERTED;
  parameter EN_POLARITY = 1'b1;
  assign Q = (CE && !(CLR ^ IS_CLR_INVERTED)) ? (D ^ IS_D_INVERTED) : \$pastQ ;
endmodule

(* abc_box_id=1004, lib_whitebox, abc_flop *)
module \$__ABC_FDCE_1 ((* abc_flop_q, abc_arrival=303 *) output Q,
                       (* abc_flop_clk *) input C,
                       (* abc_flop_en *)  input CE,
                       (* abc_flop_d *)   input D,
                       input CLR, \$pastQ );
  parameter [0:0] INIT = 1'b0;
  parameter CLK_POLARITY = 1'b0;
  parameter EN_POLARITY = 1'b1;
  assign Q = (CE && !CLR) ? D : \$pastQ ;
endmodule

(* abc_box_id=1005, lib_whitebox, abc_flop *)
module \$__ABC_FDPE ((* abc_flop_q, abc_arrival=303 *) output Q,
                     (* abc_flop_clk *) input C,
                     (* abc_flop_en *)  input CE,
                     (* abc_flop_d *)   input D,
                     input PRE, \$pastQ );
  parameter [0:0] INIT = 1'b0;
  parameter [0:0] IS_C_INVERTED = 1'b0;
  parameter [0:0] IS_D_INVERTED = 1'b0;
  parameter [0:0] IS_PRE_INVERTED = 1'b0;
  parameter CLK_POLARITY = !IS_C_INVERTED;
  parameter EN_POLARITY = 1'b1;
  assign Q = (CE && !(PRE ^ IS_PRE_INVERTED)) ? (D ^ IS_D_INVERTED) : \$pastQ ;
endmodule

(* abc_box_id=1006, lib_whitebox, abc_flop *)
module \$__ABC_FDPE_1 ((* abc_flop_q, abc_arrival=303 *) output Q,
                       (* abc_flop_clk *) input C,
                       (* abc_flop_en *)  input CE,
                       (* abc_flop_d *)   input D,
                       input PRE, \$pastQ );
  parameter [0:0] INIT = 1'b0; 
  parameter CLK_POLARITY = 1'b0;
  parameter EN_POLARITY = 1'b1;
  assign Q = (CE && !PRE) ? D : \$pastQ ;
endmodule

(* abc_box_id=2000 *)
module \$__ABC_LUT6 (input A, input [5:0] S, output Y);
endmodule
(* abc_box_id=2001 *)
<<<<<<< HEAD
module \$__ABC_LUTMUX7 (input A, input [6:0] S, output Y);
endmodule


module \$__ABC_RAM32X1D (
  // Max delay from: https://github.com/SymbiFlow/prjxray-db/blob/34ea6eb08a63d21ec16264ad37a0a7b142ff6031/artix7/timings/CLBLM_R.sdf#L957
  (* abc_arrival=1153 *) output DPO, SPO,
  input  D,
  input  WCLK,
  input  WE,
  input  A0, A1, A2, A3, A4,
  input  DPRA0, DPRA1, DPRA2, DPRA3, DPRA4
);
endmodule

module \$__ABC_RAM64X1D (
  // Max delay from: https://github.com/SymbiFlow/prjxray-db/blob/34ea6eb08a63d21ec16264ad37a0a7b142ff6031/artix7/timings/CLBLM_R.sdf#L957
  (* abc_arrival=1153 *) output DPO, SPO,
  input  D,
  input  WCLK,
  input  WE,
  input  A0, A1, A2, A3, A4, A5,
  input  DPRA0, DPRA1, DPRA2, DPRA3, DPRA4, DPRA5
);
  parameter INIT = 64'h0;
  parameter IS_WCLK_INVERTED = 1'b0;
endmodule

module \$__ABC_RAM128X1D (
  // Max delay from: https://github.com/SymbiFlow/prjxray-db/blob/34ea6eb08a63d21ec16264ad37a0a7b142ff6031/artix7/timings/CLBLM_R.sdf#L957
  (* abc_arrival=1153 *) output DPO, SPO,
  input        D,
  input        WCLK,
  input        WE,
  input  [6:0] A, DPRA
);
  parameter INIT = 128'h0;
  parameter IS_WCLK_INVERTED = 1'b0;
endmodule

module SRL16E (
  // Max delay from: https://github.com/SymbiFlow/prjxray-db/blob/34ea6eb08a63d21ec16264ad37a0a7b142ff6031/artix7/timings/CLBLM_R.sdf#L904-L905
  (* abc_arrival=1472 *) output Q,
  input A0, A1, A2, A3, CE, CLK, D
);
  parameter [15:0] INIT = 16'h0000;
  parameter [0:0] IS_CLK_INVERTED = 1'b0;
endmodule

module SRLC32E (
  // Max delay from: https://github.com/SymbiFlow/prjxray-db/blob/34ea6eb08a63d21ec16264ad37a0a7b142ff6031/artix7/timings/CLBLM_R.sdf#L904-L905
  (* abc_arrival=1472 *) output Q,
  (* abc_arrival=1114 *) output Q31,
  input [4:0] A,
  input CE, CLK, D
);
  parameter [31:0] INIT = 32'h00000000;
  parameter [0:0] IS_CLK_INVERTED = 1'b0;
=======
module \$__ABC_LUT7 (input A, input [6:0] S, output Y);
>>>>>>> fd0e3a2c
endmodule<|MERGE_RESOLUTION|>--- conflicted
+++ resolved
@@ -118,66 +118,5 @@
 module \$__ABC_LUT6 (input A, input [5:0] S, output Y);
 endmodule
 (* abc_box_id=2001 *)
-<<<<<<< HEAD
-module \$__ABC_LUTMUX7 (input A, input [6:0] S, output Y);
-endmodule
-
-
-module \$__ABC_RAM32X1D (
-  // Max delay from: https://github.com/SymbiFlow/prjxray-db/blob/34ea6eb08a63d21ec16264ad37a0a7b142ff6031/artix7/timings/CLBLM_R.sdf#L957
-  (* abc_arrival=1153 *) output DPO, SPO,
-  input  D,
-  input  WCLK,
-  input  WE,
-  input  A0, A1, A2, A3, A4,
-  input  DPRA0, DPRA1, DPRA2, DPRA3, DPRA4
-);
-endmodule
-
-module \$__ABC_RAM64X1D (
-  // Max delay from: https://github.com/SymbiFlow/prjxray-db/blob/34ea6eb08a63d21ec16264ad37a0a7b142ff6031/artix7/timings/CLBLM_R.sdf#L957
-  (* abc_arrival=1153 *) output DPO, SPO,
-  input  D,
-  input  WCLK,
-  input  WE,
-  input  A0, A1, A2, A3, A4, A5,
-  input  DPRA0, DPRA1, DPRA2, DPRA3, DPRA4, DPRA5
-);
-  parameter INIT = 64'h0;
-  parameter IS_WCLK_INVERTED = 1'b0;
-endmodule
-
-module \$__ABC_RAM128X1D (
-  // Max delay from: https://github.com/SymbiFlow/prjxray-db/blob/34ea6eb08a63d21ec16264ad37a0a7b142ff6031/artix7/timings/CLBLM_R.sdf#L957
-  (* abc_arrival=1153 *) output DPO, SPO,
-  input        D,
-  input        WCLK,
-  input        WE,
-  input  [6:0] A, DPRA
-);
-  parameter INIT = 128'h0;
-  parameter IS_WCLK_INVERTED = 1'b0;
-endmodule
-
-module SRL16E (
-  // Max delay from: https://github.com/SymbiFlow/prjxray-db/blob/34ea6eb08a63d21ec16264ad37a0a7b142ff6031/artix7/timings/CLBLM_R.sdf#L904-L905
-  (* abc_arrival=1472 *) output Q,
-  input A0, A1, A2, A3, CE, CLK, D
-);
-  parameter [15:0] INIT = 16'h0000;
-  parameter [0:0] IS_CLK_INVERTED = 1'b0;
-endmodule
-
-module SRLC32E (
-  // Max delay from: https://github.com/SymbiFlow/prjxray-db/blob/34ea6eb08a63d21ec16264ad37a0a7b142ff6031/artix7/timings/CLBLM_R.sdf#L904-L905
-  (* abc_arrival=1472 *) output Q,
-  (* abc_arrival=1114 *) output Q31,
-  input [4:0] A,
-  input CE, CLK, D
-);
-  parameter [31:0] INIT = 32'h00000000;
-  parameter [0:0] IS_CLK_INVERTED = 1'b0;
-=======
 module \$__ABC_LUT7 (input A, input [6:0] S, output Y);
->>>>>>> fd0e3a2c
 endmodule
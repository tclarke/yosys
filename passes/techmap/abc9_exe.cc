/*
 *  yosys -- Yosys Open SYnthesis Suite
 *
 *  Copyright (C) 2012  Clifford Wolf <clifford@clifford.at>
 *                2019  Eddie Hung <eddie@fpgeh.com>
 *
 *  Permission to use, copy, modify, and/or distribute this software for any
 *  purpose with or without fee is hereby granted, provided that the above
 *  copyright notice and this permission notice appear in all copies.
 *
 *  THE SOFTWARE IS PROVIDED "AS IS" AND THE AUTHOR DISCLAIMS ALL WARRANTIES
 *  WITH REGARD TO THIS SOFTWARE INCLUDING ALL IMPLIED WARRANTIES OF
 *  MERCHANTABILITY AND FITNESS. IN NO EVENT SHALL THE AUTHOR BE LIABLE FOR
 *  ANY SPECIAL, DIRECT, INDIRECT, OR CONSEQUENTIAL DAMAGES OR ANY DAMAGES
 *  WHATSOEVER RESULTING FROM LOSS OF USE, DATA OR PROFITS, WHETHER IN AN
 *  ACTION OF CONTRACT, NEGLIGENCE OR OTHER TORTIOUS ACTION, ARISING OUT OF
 *  OR IN CONNECTION WITH THE USE OR PERFORMANCE OF THIS SOFTWARE.
 *
 */

// [[CITE]] ABC
// Berkeley Logic Synthesis and Verification Group, ABC: A System for Sequential Synthesis and Verification
// http://www.eecs.berkeley.edu/~alanmi/abc/

#include "kernel/register.h"
#include "kernel/log.h"

#ifndef _WIN32
#  include <unistd.h>
#  include <dirent.h>
#endif

#ifdef YOSYS_LINK_ABC
extern "C" int Abc_RealMain(int argc, char *argv[]);
#endif

std::string fold_abc9_cmd(std::string str)
{
	std::string token, new_str = "          ";
	int char_counter = 10;

	for (size_t i = 0; i <= str.size(); i++) {
		if (i < str.size())
			token += str[i];
		if (i == str.size() || str[i] == ';') {
			if (char_counter + token.size() > 75)
				new_str += "\n              ", char_counter = 14;
			new_str += token, char_counter += token.size();
			token.clear();
		}
	}

	return new_str;
}

USING_YOSYS_NAMESPACE
PRIVATE_NAMESPACE_BEGIN

std::string add_echos_to_abc9_cmd(std::string str)
{
	std::string new_str, token;
	for (size_t i = 0; i < str.size(); i++) {
		token += str[i];
		if (str[i] == ';') {
			while (i+1 < str.size() && str[i+1] == ' ')
				i++;
			new_str += "echo + " + token + " " + token + " ";
			token.clear();
		}
	}

	if (!token.empty()) {
		if (!new_str.empty())
			new_str += "echo + " + token + "; ";
		new_str += token;
	}

	return new_str;
}

std::string replace_tempdir(std::string text, std::string tempdir_name, bool show_tempdir)
{
	if (show_tempdir)
		return text;

	while (1) {
		size_t pos = text.find(tempdir_name);
		if (pos == std::string::npos)
			break;
		text = text.substr(0, pos) + "<abc-temp-dir>" + text.substr(pos + GetSize(tempdir_name));
	}

	std::string  selfdir_name = proc_self_dirname();
	if (selfdir_name != "/") {
		while (1) {
			size_t pos = text.find(selfdir_name);
			if (pos == std::string::npos)
				break;
			text = text.substr(0, pos) + "<yosys-exe-dir>/" + text.substr(pos + GetSize(selfdir_name));
		}
	}

	return text;
}

struct abc9_output_filter
{
	bool got_cr;
	int escape_seq_state;
	std::string linebuf;
	std::string tempdir_name;
	bool show_tempdir;

	abc9_output_filter(std::string tempdir_name, bool show_tempdir) : tempdir_name(tempdir_name), show_tempdir(show_tempdir)
	{
		got_cr = false;
		escape_seq_state = 0;
	}

	void next_char(char ch)
	{
		if (escape_seq_state == 0 && ch == '\033') {
			escape_seq_state = 1;
			return;
		}
		if (escape_seq_state == 1) {
			escape_seq_state = ch == '[' ? 2 : 0;
			return;
		}
		if (escape_seq_state == 2) {
			if ((ch < '0' || '9' < ch) && ch != ';')
				escape_seq_state = 0;
			return;
		}
		escape_seq_state = 0;
		if (ch == '\r') {
			got_cr = true;
			return;
		}
		if (ch == '\n') {
			log("ABC: %s\n", replace_tempdir(linebuf, tempdir_name, show_tempdir).c_str());
			got_cr = false, linebuf.clear();
			return;
		}
		if (got_cr)
			got_cr = false, linebuf.clear();
		linebuf += ch;
	}

	void next_line(const std::string &line)
	{
		//int pi, po;
		//if (sscanf(line.c_str(), "Start-point = pi%d.  End-point = po%d.", &pi, &po) == 2) {
		//	log("ABC: Start-point = pi%d (%s).  End-point = po%d (%s).\n",
		//			pi, pi_map.count(pi) ? pi_map.at(pi).c_str() : "???",
		//			po, po_map.count(po) ? po_map.at(po).c_str() : "???");
		//	return;
		//}

		for (char ch : line)
			next_char(ch);
	}
};

void abc9_module(RTLIL::Design *design, std::string script_file, std::string exe_file,
		vector<int> lut_costs, bool dff_mode, std::string delay_target, std::string /*lutin_shared*/, bool fast_mode,
		bool show_tempdir, std::string box_file, std::string lut_file,
		std::string wire_delay, std::string tempdir_name
)
{
	std::string abc9_script;

	if (!lut_costs.empty())
		abc9_script += stringf("read_lut %s/lutdefs.txt; ", tempdir_name.c_str());
<<<<<<< HEAD
	else
	if (!lut_file.empty())
=======
	else if (!lut_file.empty())
>>>>>>> 654247ab
		abc9_script += stringf("read_lut %s; ", lut_file.c_str());
	else
		log_abort();

<<<<<<< HEAD
=======
	log_assert(!box_file.empty());
>>>>>>> 654247ab
	abc9_script += stringf("read_box %s; ", box_file.c_str());
	abc9_script += stringf("&read %s/input.xaig; &ps; ", tempdir_name.c_str());

	if (!script_file.empty()) {
		if (script_file[0] == '+') {
			for (size_t i = 1; i < script_file.size(); i++)
				if (script_file[i] == '\'')
					abc9_script += "'\\''";
				else if (script_file[i] == ',')
					abc9_script += " ";
				else
					abc9_script += script_file[i];
		} else
			abc9_script += stringf("source %s", script_file.c_str());
	} else if (!lut_costs.empty() || !lut_file.empty()) {
		abc9_script += fast_mode ? RTLIL::constpad.at("abc9.script.default.fast").substr(1,std::string::npos)
			: RTLIL::constpad.at("abc9.script.default").substr(1,std::string::npos);
	} else
		log_abort();

	for (size_t pos = abc9_script.find("{D}"); pos != std::string::npos; pos = abc9_script.find("{D}", pos))
		abc9_script = abc9_script.substr(0, pos) + delay_target + abc9_script.substr(pos+3);

	//for (size_t pos = abc9_script.find("{S}"); pos != std::string::npos; pos = abc9_script.find("{S}", pos))
	//	abc9_script = abc9_script.substr(0, pos) + lutin_shared + abc9_script.substr(pos+3);

	for (size_t pos = abc9_script.find("{W}"); pos != std::string::npos; pos = abc9_script.find("{W}", pos))
		abc9_script = abc9_script.substr(0, pos) + wire_delay + abc9_script.substr(pos+3);

	std::string C;
	if (design->scratchpad.count("abc9.if.C"))
		C = "-C " + design->scratchpad_get_string("abc9.if.C");
	for (size_t pos = abc9_script.find("{C}"); pos != std::string::npos; pos = abc9_script.find("{C}", pos))
		abc9_script = abc9_script.substr(0, pos) + C + abc9_script.substr(pos+3);

	std::string R;
	if (design->scratchpad.count("abc9.if.R"))
		R = "-R " + design->scratchpad_get_string("abc9.if.R");
	for (size_t pos = abc9_script.find("{R}"); pos != std::string::npos; pos = abc9_script.find("{R}", pos))
		abc9_script = abc9_script.substr(0, pos) + R + abc9_script.substr(pos+3);

	abc9_script += stringf("; &ps -l; &write -n %s/output.aig;", tempdir_name.c_str());
	if (design->scratchpad_get_bool("abc9.verify")) {
		if (dff_mode)
			abc9_script += "verify -s;";
		else
			abc9_script += "verify;";
	}
	abc9_script += "time";
	abc9_script = add_echos_to_abc9_cmd(abc9_script);

	for (size_t i = 0; i+1 < abc9_script.size(); i++)
		if (abc9_script[i] == ';' && abc9_script[i+1] == ' ')
			abc9_script[i+1] = '\n';

	FILE *f = fopen(stringf("%s/abc.script", tempdir_name.c_str()).c_str(), "wt");
	fprintf(f, "%s\n", abc9_script.c_str());
	fclose(f);

	std::string buffer;

	log_header(design, "Executing ABC9.\n");

	if (!lut_costs.empty()) {
		buffer = stringf("%s/lutdefs.txt", tempdir_name.c_str());
		f = fopen(buffer.c_str(), "wt");
		if (f == NULL)
			log_error("Opening %s for writing failed: %s\n", buffer.c_str(), strerror(errno));
		for (int i = 0; i < GetSize(lut_costs); i++)
			fprintf(f, "%d %d.00 1.00\n", i+1, lut_costs.at(i));
		fclose(f);
	}

	buffer = stringf("%s -s -f %s/abc.script 2>&1", exe_file.c_str(), tempdir_name.c_str());
	log("Running ABC command: %s\n", replace_tempdir(buffer, tempdir_name, show_tempdir).c_str());

#ifndef YOSYS_LINK_ABC
	abc9_output_filter filt(tempdir_name, show_tempdir);
	int ret = run_command(buffer, std::bind(&abc9_output_filter::next_line, filt, std::placeholders::_1));
#else
	// These needs to be mutable, supposedly due to getopt
	char *abc9_argv[5];
	string tmp_script_name = stringf("%s/abc.script", tempdir_name.c_str());
	abc9_argv[0] = strdup(exe_file.c_str());
	abc9_argv[1] = strdup("-s");
	abc9_argv[2] = strdup("-f");
	abc9_argv[3] = strdup(tmp_script_name.c_str());
	abc9_argv[4] = 0;
	int ret = Abc_RealMain(4, abc9_argv);
	free(abc9_argv[0]);
	free(abc9_argv[1]);
	free(abc9_argv[2]);
	free(abc9_argv[3]);
#endif
	if (ret != 0)
		log_error("ABC: execution of command \"%s\" failed: return code %d.\n", buffer.c_str(), ret);
}

struct Abc9ExePass : public Pass {
	Abc9ExePass() : Pass("abc9_exe", "use ABC9 for technology mapping") { }
	void help() YS_OVERRIDE
	{
		//   |---v---|---v---|---v---|---v---|---v---|---v---|---v---|---v---|---v---|---v---|
		log("\n");
		log("    abc9_exe [options]\n");
		log("\n");
		log(" \n");
		log("This pass uses the ABC tool [1] for technology mapping of the top module\n");
		log("(according to the (* top *) attribute or if only one module is currently selected)\n");
		log("to a target FPGA architecture.\n");
		log("\n");
		log("    -exe <command>\n");
#ifdef ABCEXTERNAL
		log("        use the specified command instead of \"" ABCEXTERNAL "\" to execute ABC.\n");
#else
		log("        use the specified command instead of \"<yosys-bindir>/yosys-abc\" to execute ABC.\n");
#endif
		log("        This can e.g. be used to call a specific version of ABC or a wrapper.\n");
		log("\n");
		log("    -script <file>\n");
		log("        use the specified ABC script file instead of the default script.\n");
		log("\n");
		log("        if <file> starts with a plus sign (+), then the rest of the filename\n");
		log("        string is interpreted as the command string to be passed to ABC. The\n");
		log("        leading plus sign is removed and all commas (,) in the string are\n");
		log("        replaced with blanks before the string is passed to ABC.\n");
		log("\n");
		log("        if no -script parameter is given, the following scripts are used:\n");
		log("%s\n", fold_abc9_cmd(RTLIL::constpad.at("abc9.script.default").substr(1,std::string::npos)).c_str());
		log("\n");
		log("    -fast\n");
		log("        use different default scripts that are slightly faster (at the cost\n");
		log("        of output quality):\n");
		log("%s\n", fold_abc9_cmd(RTLIL::constpad.at("abc9.script.default.fast").substr(1,std::string::npos)).c_str());
		log("\n");
		log("    -D <picoseconds>\n");
		log("        set delay target. the string {D} in the default scripts above is\n");
		log("        replaced by this option when used, and an empty string otherwise\n");
		log("        (indicating best possible delay).\n");
		log("\n");
//		log("    -S <num>\n");
//		log("        maximum number of LUT inputs shared.\n");
//		log("        (replaces {S} in the default scripts above, default: -S 1)\n");
//		log("\n");
		log("    -lut <width>\n");
		log("        generate netlist using luts of (max) the specified width.\n");
		log("\n");
		log("    -lut <w1>:<w2>\n");
		log("        generate netlist using luts of (max) the specified width <w2>. All\n");
		log("        luts with width <= <w1> have constant cost. for luts larger than <w1>\n");
		log("        the area cost doubles with each additional input bit. the delay cost\n");
		log("        is still constant for all lut widths.\n");
		log("\n");
		log("    -lut <file>\n");
		log("        pass this file with lut library to ABC.\n");
		log("\n");
		log("    -luts <cost1>,<cost2>,<cost3>,<sizeN>:<cost4-N>,..\n");
		log("        generate netlist using luts. Use the specified costs for luts with 1,\n");
		log("        2, 3, .. inputs.\n");
		log("\n");
		log("    -showtmp\n");
		log("        print the temp dir name in log. usually this is suppressed so that the\n");
		log("        command output is identical across runs.\n");
		log("\n");
		log("    -box <file>\n");
		log("        pass this file with box library to ABC.\n");
		log("\n");
		log("    -cwd <dir>\n");
		log("        use this as the current working directory, inside which the 'input.xaig'\n");
		log("        file is expected. temporary files will be created in this directory, and\n");
		log("        the mapped result will be written to 'output.aig'.\n");
		log("\n");
		log("Note that this is a logic optimization pass within Yosys that is calling ABC\n");
		log("internally. This is not going to \"run ABC on your design\". It will instead run\n");
		log("ABC on logic snippets extracted from your design. You will not get any useful\n");
		log("output when passing an ABC script that writes a file. Instead write your full\n");
		log("design as BLIF file with write_blif and then load that into ABC externally if\n");
		log("you want to use ABC to convert your design into another format.\n");
		log("\n");
		log("[1] http://www.eecs.berkeley.edu/~alanmi/abc/\n");
		log("\n");
	}
	void execute(std::vector<std::string> args, RTLIL::Design *design) YS_OVERRIDE
	{
		log_header(design, "Executing ABC9_MAP pass (technology mapping using ABC9).\n");

#ifdef ABCEXTERNAL
		std::string exe_file = ABCEXTERNAL;
#else
		std::string exe_file = proc_self_dirname() + "yosys-abc";
#endif
		std::string script_file, clk_str, box_file, lut_file;
		std::string delay_target, lutin_shared = "-S 1", wire_delay;
		std::string tempdir_name;
		bool fast_mode = false, dff_mode = false;
		bool show_tempdir = false;
		vector<int> lut_costs;

#if 0
		cleanup = false;
		show_tempdir = true;
#endif

#ifdef _WIN32
#ifndef ABCEXTERNAL
		if (!check_file_exists(exe_file + ".exe") && check_file_exists(proc_self_dirname() + "..\\yosys-abc.exe"))
			exe_file = proc_self_dirname() + "..\\yosys-abc";
#endif
#endif

		std::string lut_arg, luts_arg;
		exe_file = design->scratchpad_get_string("abc9.exe", exe_file /* inherit default value if not set */);
		script_file = design->scratchpad_get_string("abc9.script", script_file);
		if (design->scratchpad.count("abc9.D")) {
			delay_target = "-D " + design->scratchpad_get_string("abc9.D");
		}
		lut_arg = design->scratchpad_get_string("abc9.lut", lut_arg);
		luts_arg = design->scratchpad_get_string("abc9.luts", luts_arg);
		fast_mode = design->scratchpad_get_bool("abc9.fast", fast_mode);
		dff_mode = design->scratchpad_get_bool("abc9.dff", dff_mode);
		show_tempdir = design->scratchpad_get_bool("abc9.showtmp", show_tempdir);
		box_file = design->scratchpad_get_string("abc9.box", box_file);
		if (design->scratchpad.count("abc9.W")) {
			wire_delay = "-W " + design->scratchpad_get_string("abc9.W");
		}

		size_t argidx;
		char pwd [PATH_MAX];
		if (!getcwd(pwd, sizeof(pwd))) {
			log_cmd_error("getcwd failed: %s\n", strerror(errno));
			log_abort();
		}
		for (argidx = 1; argidx < args.size(); argidx++) {
			std::string arg = args[argidx];
			if (arg == "-exe" && argidx+1 < args.size()) {
				exe_file = args[++argidx];
				continue;
			}
			if (arg == "-script" && argidx+1 < args.size()) {
				script_file = args[++argidx];
				continue;
			}
			if (arg == "-D" && argidx+1 < args.size()) {
				delay_target = "-D " + args[++argidx];
				continue;
			}
			//if (arg == "-S" && argidx+1 < args.size()) {
			//	lutin_shared = "-S " + args[++argidx];
			//	continue;
			//}
			if (arg == "-lut" && argidx+1 < args.size()) {
				lut_arg = args[++argidx];
				continue;
			}
			if (arg == "-luts" && argidx+1 < args.size()) {
				lut_arg = args[++argidx];
				continue;
			}
			if (arg == "-fast") {
				fast_mode = true;
				continue;
			}
			if (arg == "-dff") {
				dff_mode = true;
				continue;
			}
			if (arg == "-showtmp") {
				show_tempdir = true;
				continue;
			}
			if (arg == "-box" && argidx+1 < args.size()) {
				box_file = args[++argidx];
				continue;
			}
			if (arg == "-W" && argidx+1 < args.size()) {
				wire_delay = "-W " + args[++argidx];
				continue;
			}
			if (arg == "-cwd" && argidx+1 < args.size()) {
				tempdir_name = args[++argidx];
				continue;
			}
			break;
		}
		extra_args(args, argidx, design);

		rewrite_filename(script_file);
		if (!script_file.empty() && !is_absolute_path(script_file) && script_file[0] != '+')
			script_file = std::string(pwd) + "/" + script_file;

		// handle -lut / -luts args
		if (!lut_arg.empty()) {
			string arg = lut_arg;
			if (arg.find_first_not_of("0123456789:") == std::string::npos) {
				size_t pos = arg.find_first_of(':');
				int lut_mode = 0, lut_mode2 = 0;
				if (pos != string::npos) {
					lut_mode = atoi(arg.substr(0, pos).c_str());
					lut_mode2 = atoi(arg.substr(pos+1).c_str());
				} else {
					lut_mode = atoi(arg.c_str());
					lut_mode2 = lut_mode;
				}
				lut_costs.clear();
				for (int i = 0; i < lut_mode; i++)
					lut_costs.push_back(1);
				for (int i = lut_mode; i < lut_mode2; i++)
					lut_costs.push_back(2 << (i - lut_mode));
			}
			else {
				lut_file = arg;
				rewrite_filename(lut_file);
				if (!lut_file.empty() && !is_absolute_path(lut_file) && lut_file[0] != '+')
					lut_file = std::string(pwd) + "/" + lut_file;
			}
		}
		if (!luts_arg.empty()) {
			lut_costs.clear();
			for (auto &tok : split_tokens(luts_arg, ",")) {
				auto parts = split_tokens(tok, ":");
				if (GetSize(parts) == 0 && !lut_costs.empty())
					lut_costs.push_back(lut_costs.back());
				else if (GetSize(parts) == 1)
					lut_costs.push_back(atoi(parts.at(0).c_str()));
				else if (GetSize(parts) == 2)
					while (GetSize(lut_costs) < atoi(parts.at(0).c_str()))
						lut_costs.push_back(atoi(parts.at(1).c_str()));
				else
					log_cmd_error("Invalid -luts syntax.\n");
			}
		}

		// ABC expects a box file for XAIG
		if (box_file.empty())
			box_file = "+/dummy.box";

		rewrite_filename(box_file);
		if (!box_file.empty() && !is_absolute_path(box_file) && box_file[0] != '+')
			box_file = std::string(pwd) + "/" + box_file;

		if (tempdir_name.empty())
			log_cmd_error("abc9_exe '-cwd' option is mandatory.\n");


		abc9_module(design, script_file, exe_file, lut_costs, dff_mode,
				delay_target, lutin_shared, fast_mode, show_tempdir,
				box_file, lut_file, wire_delay, tempdir_name);
	}
} Abc9ExePass;

PRIVATE_NAMESPACE_END<|MERGE_RESOLUTION|>--- conflicted
+++ resolved
@@ -172,20 +172,12 @@
 
 	if (!lut_costs.empty())
 		abc9_script += stringf("read_lut %s/lutdefs.txt; ", tempdir_name.c_str());
-<<<<<<< HEAD
-	else
-	if (!lut_file.empty())
-=======
 	else if (!lut_file.empty())
->>>>>>> 654247ab
 		abc9_script += stringf("read_lut %s; ", lut_file.c_str());
 	else
 		log_abort();
 
-<<<<<<< HEAD
-=======
 	log_assert(!box_file.empty());
->>>>>>> 654247ab
 	abc9_script += stringf("read_box %s; ", box_file.c_str());
 	abc9_script += stringf("&read %s/input.xaig; &ps; ", tempdir_name.c_str());
 

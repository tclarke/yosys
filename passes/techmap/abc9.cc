/*
 *  yosys -- Yosys Open SYnthesis Suite
 *
 *  Copyright (C) 2012  Clifford Wolf <clifford@clifford.at>
 *                2019  Eddie Hung <eddie@fpgeh.com>
 *
 *  Permission to use, copy, modify, and/or distribute this software for any
 *  purpose with or without fee is hereby granted, provided that the above
 *  copyright notice and this permission notice appear in all copies.
 *
 *  THE SOFTWARE IS PROVIDED "AS IS" AND THE AUTHOR DISCLAIMS ALL WARRANTIES
 *  WITH REGARD TO THIS SOFTWARE INCLUDING ALL IMPLIED WARRANTIES OF
 *  MERCHANTABILITY AND FITNESS. IN NO EVENT SHALL THE AUTHOR BE LIABLE FOR
 *  ANY SPECIAL, DIRECT, INDIRECT, OR CONSEQUENTIAL DAMAGES OR ANY DAMAGES
 *  WHATSOEVER RESULTING FROM LOSS OF USE, DATA OR PROFITS, WHETHER IN AN
 *  ACTION OF CONTRACT, NEGLIGENCE OR OTHER TORTIOUS ACTION, ARISING OUT OF
 *  OR IN CONNECTION WITH THE USE OR PERFORMANCE OF THIS SOFTWARE.
 *
 */

// [[CITE]] ABC
// Berkeley Logic Synthesis and Verification Group, ABC: A System for Sequential Synthesis and Verification
// http://www.eecs.berkeley.edu/~alanmi/abc/

#if 0
// Based on &flow3 - better QoR but more experimental
#define ABC_COMMAND_LUT "&st; &ps -l; &sweep -v; &scorr; " \
						"&st; &if {W}; &save; &st; &syn2; &if {W} -v; &save; &load; "\
						"&st; &if -g -K 6; &dch -f; &if {W} -v; &save; &load; "\
						"&st; &if -g -K 6; &synch2; &if {W} -v; &save; &load; "\
						"&mfs; &ps -l"
#else
#define ABC_COMMAND_LUT "&st; &scorr; &sweep; &dc2; &st; &dch -f; &ps; &if {W} {D} -v; &mfs; &ps -l"
#endif


#define ABC_FAST_COMMAND_LUT "&st; &if {W} {D}"

#include "kernel/register.h"
#include "kernel/sigtools.h"
#include "kernel/celltypes.h"
#include "kernel/cost.h"
#include "kernel/log.h"
#include <stdlib.h>
#include <stdio.h>
#include <string.h>
#include <cerrno>
#include <sstream>
#include <climits>

#ifndef _WIN32
#  include <unistd.h>
#  include <dirent.h>
#endif

#include "frontends/aiger/aigerparse.h"
#include "kernel/utils.h"

#ifdef YOSYS_LINK_ABC
extern "C" int Abc_RealMain(int argc, char *argv[]);
#endif

USING_YOSYS_NAMESPACE
PRIVATE_NAMESPACE_BEGIN

bool markgroups;
int map_autoidx;
SigMap assign_map;
RTLIL::Module *module;

bool clk_polarity, en_polarity;
RTLIL::SigSpec clk_sig, en_sig;

inline std::string remap_name(RTLIL::IdString abc_name)
{
	return stringf("$abc$%d$%s", map_autoidx, abc_name.c_str()+1);
}

void handle_loops(RTLIL::Design *design,
		const dict<IdString,pool<IdString>> &scc_break_inputs)
{
	Pass::call(design, "scc -set_attr abc_scc_id {}");

	// For every unique SCC found, (arbitrarily) find the first
	// cell in the component, and select (and mark) all its output
	// wires
	pool<RTLIL::Const> ids_seen;
	for (auto cell : module->selected_cells()) {
		auto it = cell->attributes.find(ID(abc_scc_id));
		if (it != cell->attributes.end()) {
			auto r = ids_seen.insert(it->second);
			if (r.second) {
				for (auto &c : cell->connections_) {
					if (c.second.is_fully_const()) continue;
					if (cell->output(c.first)) {
						SigBit b = c.second.as_bit();
						Wire *w = b.wire;
						log_assert(!w->port_input);
						w->port_input = true;
						w = module->wire(stringf("%s.abci", w->name.c_str()));
						if (!w) {
							w = module->addWire(stringf("%s.abci", b.wire->name.c_str()), GetSize(b.wire));
							w->port_output = true;
						}
						else {
							log_assert(w->port_input);
							log_assert(b.offset < GetSize(w));
						}
						w->set_bool_attribute(ID(abc_scc_break));
						module->swap_names(b.wire, w);
						c.second = RTLIL::SigBit(w, b.offset);
					}
				}
			}
			cell->attributes.erase(it);
		}

		auto jt = scc_break_inputs.find(cell->type);
		if (jt != scc_break_inputs.end())
			for (auto port_name : jt->second) {
				RTLIL::SigSpec sig;
				auto &rhs = cell->connections_.at(port_name);
				for (auto b : rhs) {
					Wire *w = b.wire;
					if (!w) continue;
					w->port_output = true;
					w->set_bool_attribute(ID(abc_scc_break));
					w = module->wire(stringf("%s.abci", w->name.c_str()));
					if (!w) {
						w = module->addWire(stringf("%s.abci", b.wire->name.c_str()), GetSize(b.wire));
						w->port_input = true;
					}
					else {
						log_assert(b.offset < GetSize(w));
						log_assert(w->port_input);
					}
					sig.append(RTLIL::SigBit(w, b.offset));
				}
				rhs = sig;
			}
	}

	module->fixup_ports();
}

std::string add_echos_to_abc_cmd(std::string str)
{
	std::string new_str, token;
	for (size_t i = 0; i < str.size(); i++) {
		token += str[i];
		if (str[i] == ';') {
			while (i+1 < str.size() && str[i+1] == ' ')
				i++;
			new_str += "echo + " + token + " " + token + " ";
			token.clear();
		}
	}

	if (!token.empty()) {
		if (!new_str.empty())
			new_str += "echo + " + token + "; ";
		new_str += token;
	}

	return new_str;
}

std::string fold_abc_cmd(std::string str)
{
	std::string token, new_str = "          ";
	int char_counter = 10;

	for (size_t i = 0; i <= str.size(); i++) {
		if (i < str.size())
			token += str[i];
		if (i == str.size() || str[i] == ';') {
			if (char_counter + token.size() > 75)
				new_str += "\n              ", char_counter = 14;
			new_str += token, char_counter += token.size();
			token.clear();
		}
	}

	return new_str;
}

std::string replace_tempdir(std::string text, std::string tempdir_name, bool show_tempdir)
{
	if (show_tempdir)
		return text;

	while (1) {
		size_t pos = text.find(tempdir_name);
		if (pos == std::string::npos)
			break;
		text = text.substr(0, pos) + "<abc-temp-dir>" + text.substr(pos + GetSize(tempdir_name));
	}

	std::string  selfdir_name = proc_self_dirname();
	if (selfdir_name != "/") {
		while (1) {
			size_t pos = text.find(selfdir_name);
			if (pos == std::string::npos)
				break;
			text = text.substr(0, pos) + "<yosys-exe-dir>/" + text.substr(pos + GetSize(selfdir_name));
		}
	}

	return text;
}

struct abc_output_filter
{
	bool got_cr;
	int escape_seq_state;
	std::string linebuf;
	std::string tempdir_name;
	bool show_tempdir;

	abc_output_filter(std::string tempdir_name, bool show_tempdir) : tempdir_name(tempdir_name), show_tempdir(show_tempdir)
	{
		got_cr = false;
		escape_seq_state = 0;
	}

	void next_char(char ch)
	{
		if (escape_seq_state == 0 && ch == '\033') {
			escape_seq_state = 1;
			return;
		}
		if (escape_seq_state == 1) {
			escape_seq_state = ch == '[' ? 2 : 0;
			return;
		}
		if (escape_seq_state == 2) {
			if ((ch < '0' || '9' < ch) && ch != ';')
				escape_seq_state = 0;
			return;
		}
		escape_seq_state = 0;
		if (ch == '\r') {
			got_cr = true;
			return;
		}
		if (ch == '\n') {
			log("ABC: %s\n", replace_tempdir(linebuf, tempdir_name, show_tempdir).c_str());
			got_cr = false, linebuf.clear();
			return;
		}
		if (got_cr)
			got_cr = false, linebuf.clear();
		linebuf += ch;
	}

	void next_line(const std::string &line)
	{
		//int pi, po;
		//if (sscanf(line.c_str(), "Start-point = pi%d.  End-point = po%d.", &pi, &po) == 2) {
		//	log("ABC: Start-point = pi%d (%s).  End-point = po%d (%s).\n",
		//			pi, pi_map.count(pi) ? pi_map.at(pi).c_str() : "???",
		//			po, po_map.count(po) ? po_map.at(po).c_str() : "???");
		//	return;
		//}

		for (char ch : line)
			next_char(ch);
	}
};

void abc9_module(RTLIL::Design *design, RTLIL::Module *current_module, std::string script_file, std::string exe_file,
		bool cleanup, vector<int> lut_costs, bool /*retime_mode*/, std::string clk_str,
		bool /*keepff*/, std::string delay_target, std::string /*lutin_shared*/, bool fast_mode,
		bool show_tempdir, std::string box_file, std::string lut_file,
		std::string wire_delay, const dict<int,IdString> &box_lookup,
		const dict<IdString,pool<IdString>> &scc_break_inputs
)
{
	module = current_module;
	map_autoidx = autoidx++;

	if (clk_str != "$")
	{
		clk_polarity = true;
		clk_sig = RTLIL::SigSpec();

		en_polarity = true;
		en_sig = RTLIL::SigSpec();
	}

	if (!clk_str.empty() && clk_str != "$")
	{
		if (clk_str.find(',') != std::string::npos) {
			int pos = clk_str.find(',');
			std::string en_str = clk_str.substr(pos+1);
			clk_str = clk_str.substr(0, pos);
			if (en_str[0] == '!') {
				en_polarity = false;
				en_str = en_str.substr(1);
			}
			if (module->wires_.count(RTLIL::escape_id(en_str)) != 0)
				en_sig = assign_map(RTLIL::SigSpec(module->wires_.at(RTLIL::escape_id(en_str)), 0));
		}
		if (clk_str[0] == '!') {
			clk_polarity = false;
			clk_str = clk_str.substr(1);
		}
		if (module->wires_.count(RTLIL::escape_id(clk_str)) != 0)
			clk_sig = assign_map(RTLIL::SigSpec(module->wires_.at(RTLIL::escape_id(clk_str)), 0));
	}

	//if (retime_mode && clk_sig.empty())
	//	log_cmd_error("Clock domain %s not found.\n", clk_str.c_str());

	std::string tempdir_name = "/tmp/yosys-abc-XXXXXX";
	if (!cleanup)
		tempdir_name[0] = tempdir_name[4] = '_';
	tempdir_name = make_temp_dir(tempdir_name);
	log_header(design, "Extracting gate netlist of module `%s' to `%s/input.xaig'..\n",
			module->name.c_str(), replace_tempdir(tempdir_name, tempdir_name, show_tempdir).c_str());

	std::string abc_script;

	if (!lut_costs.empty()) {
		abc_script += stringf("read_lut %s/lutdefs.txt; ", tempdir_name.c_str());
		if (!box_file.empty())
			abc_script += stringf("read_box -v %s; ", box_file.c_str());
	}
	else
	if (!lut_file.empty()) {
		abc_script += stringf("read_lut %s; ", lut_file.c_str());
		if (!box_file.empty())
			abc_script += stringf("read_box -v %s; ", box_file.c_str());
	}
	else
		log_abort();

	abc_script += stringf("&read %s/input.xaig; &ps; ", tempdir_name.c_str());

	if (!script_file.empty()) {
		if (script_file[0] == '+') {
			for (size_t i = 1; i < script_file.size(); i++)
				if (script_file[i] == '\'')
					abc_script += "'\\''";
				else if (script_file[i] == ',')
					abc_script += " ";
				else
					abc_script += script_file[i];
		} else
			abc_script += stringf("source %s", script_file.c_str());
	} else if (!lut_costs.empty() || !lut_file.empty()) {
		//bool all_luts_cost_same = true;
		//for (int this_cost : lut_costs)
		//	if (this_cost != lut_costs.front())
		//		all_luts_cost_same = false;
		abc_script += fast_mode ? ABC_FAST_COMMAND_LUT : ABC_COMMAND_LUT;
		//if (all_luts_cost_same && !fast_mode)
		//	abc_script += "; lutpack {S}";
	} else
		log_abort();

	//if (script_file.empty() && !delay_target.empty())
	//	for (size_t pos = abc_script.find("dretime;"); pos != std::string::npos; pos = abc_script.find("dretime;", pos+1))
	//		abc_script = abc_script.substr(0, pos) + "dretime; retime -o {D};" + abc_script.substr(pos+8);

	for (size_t pos = abc_script.find("{D}"); pos != std::string::npos; pos = abc_script.find("{D}", pos))
		abc_script = abc_script.substr(0, pos) + delay_target + abc_script.substr(pos+3);

	//for (size_t pos = abc_script.find("{S}"); pos != std::string::npos; pos = abc_script.find("{S}", pos))
	//	abc_script = abc_script.substr(0, pos) + lutin_shared + abc_script.substr(pos+3);

	for (size_t pos = abc_script.find("{W}"); pos != std::string::npos; pos = abc_script.find("{W}", pos))
		abc_script = abc_script.substr(0, pos) + wire_delay + abc_script.substr(pos+3);

	abc_script += stringf("; &write %s/output.aig", tempdir_name.c_str());
	abc_script = add_echos_to_abc_cmd(abc_script);

	for (size_t i = 0; i+1 < abc_script.size(); i++)
		if (abc_script[i] == ';' && abc_script[i+1] == ' ')
			abc_script[i+1] = '\n';

	FILE *f = fopen(stringf("%s/abc.script", tempdir_name.c_str()).c_str(), "wt");
	fprintf(f, "%s\n", abc_script.c_str());
	fclose(f);

	if (/*retime_mode ||*/ !clk_str.empty())
	{
		if (clk_sig.size() == 0)
			log("No%s clock domain found. Not extracting any FF cells.\n", clk_str.empty() ? "" : " matching");
		else {
			log("Found%s %s clock domain: %s", clk_str.empty() ? "" : " matching", clk_polarity ? "posedge" : "negedge", log_signal(clk_sig));
			if (en_sig.size() != 0)
				log(", enabled by %s%s", en_polarity ? "" : "!", log_signal(en_sig));
			log("\n");
		}
	}

	bool count_output = false;
	for (auto port_name : module->ports) {
		RTLIL::Wire *port_wire = module->wire(port_name);
		log_assert(port_wire);
		if (port_wire->port_output) {
			count_output = true;
			break;
		}
	}

	log_push();

	if (count_output)
	{
		design->selection_stack.emplace_back(false);
		RTLIL::Selection& sel = design->selection_stack.back();
		sel.select(module);

		handle_loops(design, scc_break_inputs);

		Pass::call(design, "aigmap");

		//log("Extracted %d gates and %d wires to a netlist network with %d inputs and %d outputs.\n",
		//		count_gates, GetSize(signal_list), count_input, count_output);

#if 0
		Pass::call(design, stringf("write_verilog -noexpr -norename %s/before.v", tempdir_name.c_str()));
#endif
		Pass::call(design, stringf("write_xaiger -map %s/input.sym %s/input.xaig", tempdir_name.c_str(), tempdir_name.c_str()));

		std::string buffer;
		std::ifstream ifs;
#if 0
		buffer = stringf("%s/%s", tempdir_name.c_str(), "input.xaig");
		ifs.open(buffer);
		if (ifs.fail())
			log_error("Can't open ABC output file `%s'.\n", buffer.c_str());
		buffer = stringf("%s/%s", tempdir_name.c_str(), "input.sym");
		log_assert(!design->module(ID($__abc9__)));
		{
			AigerReader reader(design, ifs, ID($__abc9__), "" /* clk_name */, buffer.c_str() /* map_filename */, true /* wideports */);
			reader.parse_xaiger();
		}
		ifs.close();
		Pass::call(design, stringf("write_verilog -noexpr -norename"));
		design->remove(design->module(ID($__abc9__)));
#endif

		design->selection_stack.pop_back();

		// Now 'unexpose' those wires by undoing
		// the expose operation -- remove them from PO/PI
		// and re-connecting them back together
		for (auto wire : module->wires()) {
			auto it = wire->attributes.find(ID(abc_scc_break));
			if (it != wire->attributes.end()) {
				wire->attributes.erase(it);
				log_assert(wire->port_output);
				wire->port_output = false;
				RTLIL::Wire *i_wire = module->wire(wire->name.str() + ".abci");
				log_assert(i_wire);
				log_assert(i_wire->port_input);
				i_wire->port_input = false;
				module->connect(i_wire, wire);
			}
		}
		module->fixup_ports();

		log_header(design, "Executing ABC9.\n");

		if (!lut_costs.empty()) {
			buffer = stringf("%s/lutdefs.txt", tempdir_name.c_str());
			f = fopen(buffer.c_str(), "wt");
			if (f == NULL)
				log_error("Opening %s for writing failed: %s\n", buffer.c_str(), strerror(errno));
			for (int i = 0; i < GetSize(lut_costs); i++)
				fprintf(f, "%d %d.00 1.00\n", i+1, lut_costs.at(i));
			fclose(f);
		}

		buffer = stringf("%s -s -f %s/abc.script 2>&1", exe_file.c_str(), tempdir_name.c_str());
		log("Running ABC command: %s\n", replace_tempdir(buffer, tempdir_name, show_tempdir).c_str());

#ifndef YOSYS_LINK_ABC
		abc_output_filter filt(tempdir_name, show_tempdir);
		int ret = run_command(buffer, std::bind(&abc_output_filter::next_line, filt, std::placeholders::_1));
#else
		// These needs to be mutable, supposedly due to getopt
		char *abc_argv[5];
		string tmp_script_name = stringf("%s/abc.script", tempdir_name.c_str());
		abc_argv[0] = strdup(exe_file.c_str());
		abc_argv[1] = strdup("-s");
		abc_argv[2] = strdup("-f");
		abc_argv[3] = strdup(tmp_script_name.c_str());
		abc_argv[4] = 0;
		int ret = Abc_RealMain(4, abc_argv);
		free(abc_argv[0]);
		free(abc_argv[1]);
		free(abc_argv[2]);
		free(abc_argv[3]);
#endif
		if (ret != 0)
			log_error("ABC: execution of command \"%s\" failed: return code %d.\n", buffer.c_str(), ret);

		buffer = stringf("%s/%s", tempdir_name.c_str(), "output.aig");
		ifs.open(buffer);
		if (ifs.fail())
			log_error("Can't open ABC output file `%s'.\n", buffer.c_str());

		buffer = stringf("%s/%s", tempdir_name.c_str(), "input.sym");
		log_assert(!design->module(ID($__abc9__)));

		AigerReader reader(design, ifs, ID($__abc9__), "" /* clk_name */, buffer.c_str() /* map_filename */, true /* wideports */);
		reader.parse_xaiger(box_lookup);
		ifs.close();

#if 0
		Pass::call(design, stringf("write_verilog -noexpr -norename"));
#endif

		log_header(design, "Re-integrating ABC9 results.\n");
		RTLIL::Module *mapped_mod = design->module(ID($__abc9__));
		if (mapped_mod == NULL)
			log_error("ABC output file does not contain a module `$__abc9__'.\n");

		pool<RTLIL::SigBit> output_bits;
		for (auto &it : mapped_mod->wires_) {
			RTLIL::Wire *w = it.second;
			RTLIL::Wire *remap_wire = module->addWire(remap_name(w->name), GetSize(w));
			if (markgroups) remap_wire->attributes[ID(abcgroup)] = map_autoidx;
			if (w->port_output) {
				RTLIL::Wire *wire = module->wire(w->name);
				log_assert(wire);
				for (int i = 0; i < GetSize(w); i++)
					output_bits.insert({wire, i});
			}

			auto jt = w->attributes.find("\\init");
			if (jt != w->attributes.end()) {
				auto r = remap_wire->attributes.insert(std::make_pair("\\init", jt->second));
				log_assert(r.second);
			}
		}

		for (auto &it : module->connections_) {
			auto &signal = it.first;
			auto bits = signal.bits();
			for (auto &b : bits)
				if (output_bits.count(b))
					b = module->addWire(NEW_ID);
			signal = std::move(bits);
		}

		dict<IdString, bool> abc_box;
		vector<RTLIL::Cell*> boxes;
		for (auto cell : module->selected_cells()) {
			if (cell->type.in(ID($_AND_), ID($_NOT_), ID($__ABC_FF_))) {
				module->remove(cell);
				continue;
			}
			auto jt = abc_box.find(cell->type);
			if (jt == abc_box.end()) {
				RTLIL::Module* box_module = design->module(cell->type);
				jt = abc_box.insert(std::make_pair(cell->type, box_module && box_module->attributes.count(ID(abc_box_id)))).first;
			}
			if (jt->second)
				boxes.emplace_back(cell);
		}

		dict<SigBit, pool<IdString>> bit_drivers, bit_users;
		TopoSort<IdString, RTLIL::sort_by_id_str> toposort;
		dict<RTLIL::Cell*,RTLIL::Cell*> not2drivers;
		dict<SigBit, std::vector<RTLIL::Cell*>> bit2sinks;

		std::map<IdString, int> cell_stats;
		for (auto mapped_cell : mapped_mod->cells())
		{
			toposort.node(mapped_cell->name);

			RTLIL::Cell *cell = nullptr;
			if (mapped_cell->type == ID($_NOT_)) {
				RTLIL::SigBit a_bit = mapped_cell->getPort(ID::A);
				RTLIL::SigBit y_bit = mapped_cell->getPort(ID::Y);

				if (!a_bit.wire) {
					mapped_cell->setPort(ID::Y, module->addWire(NEW_ID));
					RTLIL::Wire *wire = module->wire(remap_name(y_bit.wire->name));
					log_assert(wire);
					module->connect(RTLIL::SigBit(wire, y_bit.offset), State::S1);
				}
				else {
					RTLIL::Cell* driving_lut = nullptr;
					// ABC can return NOT gates that drive POs
					if (!a_bit.wire->port_input) {
						// If it's not a NOT gate that that comes from a PI directly,
						// find the driver LUT and clone that to guarantee that we won't
						// increase the max logic depth
						// (TODO: Optimise by not cloning unless will increase depth)
						RTLIL::IdString driver_name;
						if (GetSize(a_bit.wire) == 1)
							driver_name = stringf("%s$lut", a_bit.wire->name.c_str());
						else
							driver_name = stringf("%s[%d]$lut", a_bit.wire->name.c_str(), a_bit.offset);
						driving_lut = mapped_mod->cell(driver_name);
					}

					if (!driving_lut) {
						// If a driver couldn't be found (could be from PI or box CI)
						// then implement using a LUT
						cell = module->addLut(remap_name(stringf("%s$lut", mapped_cell->name.c_str())),
								RTLIL::SigBit(module->wires_.at(remap_name(a_bit.wire->name)), a_bit.offset),
								RTLIL::SigBit(module->wires_.at(remap_name(y_bit.wire->name)), y_bit.offset),
								RTLIL::Const::from_string("01"));
						bit2sinks[cell->getPort(ID::A)].push_back(cell);
						cell_stats[ID($lut)]++;
						bit_users[a_bit].insert(mapped_cell->name);
						bit_drivers[y_bit].insert(mapped_cell->name);
					}
					else
						not2drivers[mapped_cell] = driving_lut;
					continue;
				}
				if (cell && markgroups) cell->attributes[ID(abcgroup)] = map_autoidx;
				continue;
			}
			cell_stats[mapped_cell->type]++;

			RTLIL::Cell *existing_cell = nullptr;
			if (mapped_cell->type == ID($lut)) {
				if (GetSize(mapped_cell->getPort(ID::A)) == 1 && mapped_cell->getParam(ID(LUT)) == RTLIL::Const::from_string("01")) {
					SigSpec my_a = module->wires_.at(remap_name(mapped_cell->getPort(ID::A).as_wire()->name));
					SigSpec my_y = module->wires_.at(remap_name(mapped_cell->getPort(ID::Y).as_wire()->name));
					module->connect(my_y, my_a);
					if (markgroups) mapped_cell->attributes[ID(abcgroup)] = map_autoidx;
					log_abort();
					continue;
				}
				cell = module->addCell(remap_name(mapped_cell->name), mapped_cell->type);
			}
			else {
				existing_cell = module->cell(mapped_cell->name);
				log_assert(existing_cell);
				cell = module->addCell(remap_name(mapped_cell->name), mapped_cell->type);
				module->swap_names(cell, existing_cell);
			}

			if (markgroups) cell->attributes[ID(abcgroup)] = map_autoidx;
			if (existing_cell) {
				cell->parameters = existing_cell->parameters;
				cell->attributes = existing_cell->attributes;

				cell->attributes.erase("\\abc_flop_clk_pol");
				cell->attributes.erase("\\abc_flop_en_pol");
			}
			else {
				cell->parameters = mapped_cell->parameters;
				cell->attributes = mapped_cell->attributes;
			}

			auto abc_flop = mapped_cell->attributes.count("\\abc_flop");
			for (auto &conn : mapped_cell->connections()) {
				RTLIL::SigSpec newsig;
				for (auto c : conn.second.chunks()) {
					if (c.width == 0)
						continue;
					//log_assert(c.width == 1);
					if (c.wire)
						c.wire = module->wires_.at(remap_name(c.wire->name));
					newsig.append(c);
				}
				cell->setPort(conn.first, newsig);

				if (!abc_flop) {
					if (cell->input(conn.first)) {
						for (auto i : newsig)
							bit2sinks[i].push_back(cell);
						for (auto i : conn.second)
							bit_users[i].insert(mapped_cell->name);
					}
					if (cell->output(conn.first))
						for (auto i : conn.second)
							bit_drivers[i].insert(mapped_cell->name);
				}
			}
		}

		for (auto cell : boxes)
			module->remove(cell);

		// Copy connections (and rename) from mapped_mod to module
		for (auto conn : mapped_mod->connections()) {
			if (!conn.first.is_fully_const()) {
				auto chunks = conn.first.chunks();
				for (auto &c : chunks)
					c.wire = module->wires_.at(remap_name(c.wire->name));
				conn.first = std::move(chunks);
			}
			if (!conn.second.is_fully_const()) {
				auto chunks = conn.second.chunks();
				for (auto &c : chunks)
					if (c.wire)
						c.wire = module->wires_.at(remap_name(c.wire->name));
				conn.second = std::move(chunks);
			}
			module->connect(conn);
		}

		for (auto &it : cell_stats)
			log("ABC RESULTS:   %15s cells: %8d\n", log_id(it.first), it.second);
		int in_wires = 0, out_wires = 0;

		// Stitch in mapped_mod's inputs/outputs into module
		for (auto port_name : mapped_mod->ports) {
			RTLIL::Wire *port = mapped_mod->wire(port_name);
			log_assert(port);
			RTLIL::Wire *wire = module->wire(port->name);
			log_assert(wire);
			RTLIL::Wire *remap_wire = module->wire(remap_name(port->name));
			RTLIL::SigSpec signal = RTLIL::SigSpec(wire, 0, GetSize(remap_wire));
			log_assert(GetSize(signal) >= GetSize(remap_wire));

			RTLIL::SigSig conn;
			if (port->port_input) {
				conn.first = remap_wire;
				conn.second = signal;
				in_wires++;
				module->connect(conn);
			}
			if (port->port_output) {
				conn.first = signal;
				conn.second = remap_wire;
				out_wires++;
				module->connect(conn);
			}
		}

		for (auto &it : bit_users)
			if (bit_drivers.count(it.first))
				for (auto driver_cell : bit_drivers.at(it.first))
				for (auto user_cell : it.second)
					toposort.edge(driver_cell, user_cell);
#if 0
		toposort.analyze_loops = true;
#endif
		bool no_loops YS_ATTRIBUTE(unused) = toposort.sort();
#if 0
		unsigned i = 0;
		for (auto &it : toposort.loops) {
			log("  loop %d\n", i++);
			for (auto cell_name : it) {
				auto cell = mapped_mod->cell(cell_name);
				log_assert(cell);
				log("\t%s (%s @ %s)\n", log_id(cell), log_id(cell->type), cell->get_src_attribute().c_str());
			}
		}
#endif
		log_assert(no_loops);

		for (auto ii = toposort.sorted.rbegin(); ii != toposort.sorted.rend(); ii++) {
			RTLIL::Cell *not_cell = mapped_mod->cell(*ii);
			log_assert(not_cell);
			if (not_cell->type != ID($_NOT_))
				continue;
			auto it = not2drivers.find(not_cell);
			if (it == not2drivers.end())
				continue;
			RTLIL::Cell *driver_lut = it->second;
			RTLIL::SigBit a_bit = not_cell->getPort(ID::A);
			RTLIL::SigBit y_bit = not_cell->getPort(ID::Y);
			RTLIL::Const driver_mask;

			a_bit.wire = module->wires_.at(remap_name(a_bit.wire->name));
			y_bit.wire = module->wires_.at(remap_name(y_bit.wire->name));

			auto jt = bit2sinks.find(a_bit);
			if (jt == bit2sinks.end())
				goto clone_lut;

			for (auto sink_cell : jt->second)
				if (sink_cell->type != ID($lut))
					goto clone_lut;

			// Push downstream LUTs past inverter
			for (auto sink_cell : jt->second) {
				SigSpec A = sink_cell->getPort(ID::A);
				RTLIL::Const mask = sink_cell->getParam(ID(LUT));
				int index = 0;
				for (; index < GetSize(A); index++)
					if (A[index] == a_bit)
						break;
				log_assert(index < GetSize(A));
				int i = 0;
				while (i < GetSize(mask)) {
					for (int j = 0; j < (1 << index); j++)
						std::swap(mask[i+j], mask[i+j+(1 << index)]);
					i += 1 << (index+1);
				}
				A[index] = y_bit;
				sink_cell->setPort(ID::A, A);
				sink_cell->setParam(ID(LUT), mask);
			}

			// Since we have rewritten all sinks (which we know
			// to be only LUTs) to be after the inverter, we can
			// go ahead and clone the LUT with the expectation
			// that the original driving LUT will become dangling
			// and get cleaned away
clone_lut:
			driver_mask = driver_lut->getParam(ID(LUT));
			for (auto &b : driver_mask.bits) {
				if (b == RTLIL::State::S0) b = RTLIL::State::S1;
				else if (b == RTLIL::State::S1) b = RTLIL::State::S0;
			}
			auto cell = module->addLut(NEW_ID,
					driver_lut->getPort(ID::A),
					y_bit,
					driver_mask);
			for (auto &bit : cell->connections_.at(ID::A)) {
				bit.wire = module->wires_.at(remap_name(bit.wire->name));
				bit2sinks[bit].push_back(cell);
			}
		}

		//log("ABC RESULTS:        internal signals: %8d\n", int(signal_list.size()) - in_wires - out_wires);
		log("ABC RESULTS:           input signals: %8d\n", in_wires);
		log("ABC RESULTS:          output signals: %8d\n", out_wires);

		design->remove(mapped_mod);
	}
	else
	{
		log("Don't call ABC as there is nothing to map.\n");
	}

	if (cleanup)
	{
		log("Removing temp directory.\n");
		remove_directory(tempdir_name);
	}

	log_pop();
}

struct Abc9Pass : public Pass {
	Abc9Pass() : Pass("abc9", "use ABC9 for technology mapping") { }
	void help() YS_OVERRIDE
	{
		//   |---v---|---v---|---v---|---v---|---v---|---v---|---v---|---v---|---v---|---v---|
		log("\n");
		log("    abc9 [options] [selection]\n");
		log("\n");
		log("This pass uses the ABC tool [1] for technology mapping of yosys's internal gate\n");
		log("library to a target architecture.\n");
		log("\n");
		log("    -exe <command>\n");
#ifdef ABCEXTERNAL
		log("        use the specified command instead of \"" ABCEXTERNAL "\" to execute ABC.\n");
#else
		log("        use the specified command instead of \"<yosys-bindir>/yosys-abc\" to execute ABC.\n");
#endif
		log("        This can e.g. be used to call a specific version of ABC or a wrapper.\n");
		log("\n");
		log("    -script <file>\n");
		log("        use the specified ABC script file instead of the default script.\n");
		log("\n");
		log("        if <file> starts with a plus sign (+), then the rest of the filename\n");
		log("        string is interpreted as the command string to be passed to ABC. The\n");
		log("        leading plus sign is removed and all commas (,) in the string are\n");
		log("        replaced with blanks before the string is passed to ABC.\n");
		log("\n");
		log("        if no -script parameter is given, the following scripts are used:\n");
		log("\n");
		log("        for -lut/-luts (only one LUT size):\n");
		log("%s\n", fold_abc_cmd(ABC_COMMAND_LUT /*"; lutpack {S}"*/).c_str());
		log("\n");
		log("        for -lut/-luts (different LUT sizes):\n");
		log("%s\n", fold_abc_cmd(ABC_COMMAND_LUT).c_str());
		log("\n");
		log("    -fast\n");
		log("        use different default scripts that are slightly faster (at the cost\n");
		log("        of output quality):\n");
		log("\n");
		log("        for -lut/-luts:\n");
		log("%s\n", fold_abc_cmd(ABC_FAST_COMMAND_LUT).c_str());
		log("\n");
		log("    -D <picoseconds>\n");
		log("        set delay target. the string {D} in the default scripts above is\n");
		log("        replaced by this option when used, and an empty string otherwise\n");
		log("        (indicating best possible delay).\n");
//		log("        This also replaces 'dretime' with 'dretime; retime -o {D}' in the\n");
//		log("        default scripts above.\n");
		log("\n");
//		log("    -S <num>\n");
//		log("        maximum number of LUT inputs shared.\n");
//		log("        (replaces {S} in the default scripts above, default: -S 1)\n");
//		log("\n");
		log("    -lut <width>\n");
		log("        generate netlist using luts of (max) the specified width.\n");
		log("\n");
		log("    -lut <w1>:<w2>\n");
		log("        generate netlist using luts of (max) the specified width <w2>. All\n");
		log("        luts with width <= <w1> have constant cost. for luts larger than <w1>\n");
		log("        the area cost doubles with each additional input bit. the delay cost\n");
		log("        is still constant for all lut widths.\n");
		log("\n");
		log("    -lut <file>\n");
		log("        pass this file with lut library to ABC.\n");
		log("\n");
		log("    -luts <cost1>,<cost2>,<cost3>,<sizeN>:<cost4-N>,..\n");
		log("        generate netlist using luts. Use the specified costs for luts with 1,\n");
		log("        2, 3, .. inputs.\n");
		log("\n");
//		log("    -dff\n");
//		log("        also pass $_DFF_?_ and $_DFFE_??_ cells through ABC. modules with many\n");
//		log("        clock domains are automatically partitioned in clock domains and each\n");
//		log("        domain is passed through ABC independently.\n");
//		log("\n");
//		log("    -clk [!]<clock-signal-name>[,[!]<enable-signal-name>]\n");
//		log("        use only the specified clock domain. this is like -dff, but only FF\n");
//		log("        cells that belong to the specified clock domain are used.\n");
//		log("\n");
//		log("    -keepff\n");
//		log("        set the \"keep\" attribute on flip-flop output wires. (and thus preserve\n");
//		log("        them, for example for equivalence checking.)\n");
//		log("\n");
		log("    -nocleanup\n");
		log("        when this option is used, the temporary files created by this pass\n");
		log("        are not removed. this is useful for debugging.\n");
		log("\n");
		log("    -showtmp\n");
		log("        print the temp dir name in log. usually this is suppressed so that the\n");
		log("        command output is identical across runs.\n");
		log("\n");
		log("    -markgroups\n");
		log("        set a 'abcgroup' attribute on all objects created by ABC. The value of\n");
		log("        this attribute is a unique integer for each ABC process started. This\n");
		log("        is useful for debugging the partitioning of clock domains.\n");
		log("\n");
		log("    -box <file>\n");
		log("        pass this file with box library to ABC. Use with -lut.\n");
		log("\n");
		log("Note that this is a logic optimization pass within Yosys that is calling ABC\n");
		log("internally. This is not going to \"run ABC on your design\". It will instead run\n");
		log("ABC on logic snippets extracted from your design. You will not get any useful\n");
		log("output when passing an ABC script that writes a file. Instead write your full\n");
		log("design as BLIF file with write_blif and then load that into ABC externally if\n");
		log("you want to use ABC to convert your design into another format.\n");
		log("\n");
		log("[1] http://www.eecs.berkeley.edu/~alanmi/abc/\n");
		log("\n");
	}
	void execute(std::vector<std::string> args, RTLIL::Design *design) YS_OVERRIDE
	{
		log_header(design, "Executing ABC9 pass (technology mapping using ABC9).\n");
		log_push();

		assign_map.clear();

#ifdef ABCEXTERNAL
		std::string exe_file = ABCEXTERNAL;
#else
		std::string exe_file = proc_self_dirname() + "yosys-abc";
#endif
		std::string script_file, clk_str, box_file, lut_file;
		std::string delay_target, lutin_shared = "-S 1", wire_delay;
		bool fast_mode = false, /*retime_mode = false,*/ keepff = false, cleanup = true;
		bool show_tempdir = false;
		vector<int> lut_costs;
		markgroups = false;

#if 0
		cleanup = false;
		show_tempdir = true;
#endif

#ifdef _WIN32
#ifndef ABCEXTERNAL
		if (!check_file_exists(exe_file + ".exe") && check_file_exists(proc_self_dirname() + "..\\yosys-abc.exe"))
			exe_file = proc_self_dirname() + "..\\yosys-abc";
#endif
#endif

		size_t argidx;
		char pwd [PATH_MAX];
		if (!getcwd(pwd, sizeof(pwd))) {
			log_cmd_error("getcwd failed: %s\n", strerror(errno));
			log_abort();
		}
		for (argidx = 1; argidx < args.size(); argidx++) {
			std::string arg = args[argidx];
			if (arg == "-exe" && argidx+1 < args.size()) {
				exe_file = args[++argidx];
				continue;
			}
			if (arg == "-script" && argidx+1 < args.size()) {
				script_file = args[++argidx];
				rewrite_filename(script_file);
				if (!script_file.empty() && !is_absolute_path(script_file) && script_file[0] != '+')
					script_file = std::string(pwd) + "/" + script_file;
				continue;
			}
			if (arg == "-D" && argidx+1 < args.size()) {
				delay_target = "-D " + args[++argidx];
				continue;
			}
			//if (arg == "-S" && argidx+1 < args.size()) {
			//	lutin_shared = "-S " + args[++argidx];
			//	continue;
			//}
			if (arg == "-lut" && argidx+1 < args.size()) {
				string arg = args[++argidx];
				size_t pos = arg.find_first_of(':');
				int lut_mode = 0, lut_mode2 = 0;
				if (pos != string::npos) {
					lut_mode = atoi(arg.substr(0, pos).c_str());
					lut_mode2 = atoi(arg.substr(pos+1).c_str());
				} else {
					pos = arg.find_first_of('.');
					if (pos != string::npos) {
						lut_file = arg;
						rewrite_filename(lut_file);
						if (!lut_file.empty() && !is_absolute_path(lut_file))
							lut_file = std::string(pwd) + "/" + lut_file;
					}
					else {
						lut_mode = atoi(arg.c_str());
						lut_mode2 = lut_mode;
					}
				}
				lut_costs.clear();
				for (int i = 0; i < lut_mode; i++)
					lut_costs.push_back(1);
				for (int i = lut_mode; i < lut_mode2; i++)
					lut_costs.push_back(2 << (i - lut_mode));
				continue;
			}
			if (arg == "-luts" && argidx+1 < args.size()) {
				lut_costs.clear();
				for (auto &tok : split_tokens(args[++argidx], ",")) {
					auto parts = split_tokens(tok, ":");
					if (GetSize(parts) == 0 && !lut_costs.empty())
						lut_costs.push_back(lut_costs.back());
					else if (GetSize(parts) == 1)
						lut_costs.push_back(atoi(parts.at(0).c_str()));
					else if (GetSize(parts) == 2)
						while (GetSize(lut_costs) < atoi(parts.at(0).c_str()))
							lut_costs.push_back(atoi(parts.at(1).c_str()));
					else
						log_cmd_error("Invalid -luts syntax.\n");
				}
				continue;
			}
			if (arg == "-fast") {
				fast_mode = true;
				continue;
			}
			//if (arg == "-retime") {
			//	retime_mode = true;
			//	continue;
			//}
			//if (arg == "-clk" && argidx+1 < args.size()) {
			//	clk_str = args[++argidx];
			//	retime_mode = true;
			//	continue;
			//}
			//if (arg == "-keepff") {
			//	keepff = true;
			//	continue;
			//}
			if (arg == "-nocleanup") {
				cleanup = false;
				continue;
			}
			if (arg == "-showtmp") {
				show_tempdir = true;
				continue;
			}
			if (arg == "-markgroups") {
				markgroups = true;
				continue;
			}
			if (arg == "-box" && argidx+1 < args.size()) {
				box_file = args[++argidx];
				rewrite_filename(box_file);
				if (!box_file.empty() && !is_absolute_path(box_file))
					box_file = std::string(pwd) + "/" + box_file;
				continue;
			}
			if (arg == "-W" && argidx+1 < args.size()) {
				wire_delay = "-W " + args[++argidx];
				continue;
			}
			break;
		}
		extra_args(args, argidx, design);

		if (lut_costs.empty() && lut_file.empty())
			log_cmd_error("abc9 must be called with '-lut' or '-luts'\n");

		dict<int,IdString> box_lookup;
		dict<IdString,pool<IdString>> scc_break_inputs;
		for (auto m : design->modules()) {
			auto it = m->attributes.find(ID(abc_box_id));
			if (it == m->attributes.end())
				continue;
			if (m->name.begins_with("$paramod"))
				continue;
			auto id = it->second.as_int();
			auto r = box_lookup.insert(std::make_pair(id, m->name));
			if (!r.second)
				log_error("Module '%s' has the same abc_box_id = %d value as '%s'.\n",
						log_id(m), id, log_id(r.first->second));
			log_assert(r.second);

			RTLIL::Wire *carry_in = nullptr, *carry_out = nullptr;
			for (auto p : m->ports) {
				auto w = m->wire(p);
				log_assert(w);
				if (w->port_input) {
					if (w->attributes.count(ID(abc_scc_break)))
						scc_break_inputs[m->name].insert(p);
<<<<<<< HEAD
					if (w->attributes.count(ID(abc_carry_in))) {
						if (carry_in)
							log_error("Module '%s' contains more than one 'abc_carry_in' port.\n", log_id(m));
=======
					if (w->attributes.count(ID(abc_carry))) {
						if (carry_in)
							log_error("Module '%s' contains more than one 'abc_carry' input port.\n", log_id(m));
>>>>>>> 14c03861
						carry_in = w;
					}
				}
				if (w->port_output) {
<<<<<<< HEAD
					if (w->attributes.count(ID(abc_carry_out))) {
						if (carry_out)
							log_error("Module '%s' contains more than one 'abc_carry_out' port.\n", log_id(m));
=======
					if (w->attributes.count(ID(abc_carry))) {
						if (carry_out)
							log_error("Module '%s' contains more than one 'abc_carry' input port.\n", log_id(m));
>>>>>>> 14c03861
						carry_out = w;
					}
				}
			}
			if (carry_in || carry_out) {
				if (carry_in && !carry_out)
<<<<<<< HEAD
					log_error("Module '%s' contains an 'abc_carry_in' port but no 'abc_carry_out' port.\n", log_id(m));
				if (!carry_in && carry_out)
					log_error("Module '%s' contains an 'abc_carry_out' port but no 'abc_carry_in' port.\n", log_id(m));
=======
					log_error("Module '%s' contains an 'abc_carry' input port but no output port.\n", log_id(m));
				if (!carry_in && carry_out)
					log_error("Module '%s' contains an 'abc_carry' output port but no input port.\n", log_id(m));
>>>>>>> 14c03861
				// Make carry_in the last PI, and carry_out the last PO
				//   since ABC requires it this way
				auto &ports = m->ports;
				for (auto it = ports.begin(); it != ports.end(); ) {
					RTLIL::Wire* w = m->wire(*it);
					log_assert(w);
					if (w == carry_in || w == carry_out) {
						it = ports.erase(it);
						continue;
					}
					if (w->port_id > carry_in->port_id)
						--w->port_id;
					if (w->port_id > carry_out->port_id)
						--w->port_id;
					log_assert(w->port_input || w->port_output);
					log_assert(ports[w->port_id-1] == w->name);
					++it;
				}
				ports.push_back(carry_in->name);
				carry_in->port_id = ports.size();
				ports.push_back(carry_out->name);
				carry_out->port_id = ports.size();
			}
		}

		for (auto mod : design->selected_modules())
		{
			if (mod->attributes.count(ID(abc_box_id)))
				continue;

			if (mod->processes.size() > 0) {
				log("Skipping module %s as it contains processes.\n", log_id(mod));
				continue;
			}

			assign_map.set(mod);

			if (true || /*!dff_mode ||*/ !clk_str.empty()) {

				design->selection_stack.emplace_back(false);
				RTLIL::Selection& sel = design->selection_stack.back();
				sel.select(mod);

				abc9_module(design, mod, script_file, exe_file, cleanup, lut_costs, false, clk_str, keepff,
						delay_target, lutin_shared, fast_mode, show_tempdir,
						box_file, lut_file, wire_delay, box_lookup, scc_break_inputs);
<<<<<<< HEAD
				design->selection_stack.pop_back();
=======
>>>>>>> 14c03861
				continue;
			}

			CellTypes ct(design);

			std::vector<RTLIL::Cell*> all_cells = mod->selected_cells();
			std::set<RTLIL::Cell*> unassigned_cells(all_cells.begin(), all_cells.end());

			std::set<RTLIL::Cell*> expand_queue, next_expand_queue;
			std::set<RTLIL::Cell*> expand_queue_up, next_expand_queue_up;
			std::set<RTLIL::Cell*> expand_queue_down, next_expand_queue_down;

			typedef tuple<bool, RTLIL::SigSpec, bool, RTLIL::SigSpec> clkdomain_t;
			std::map<clkdomain_t, std::vector<RTLIL::Cell*>> assigned_cells;
			std::map<RTLIL::Cell*, clkdomain_t> assigned_cells_reverse;

			std::map<RTLIL::Cell*, std::set<RTLIL::SigBit>> cell_to_bit, cell_to_bit_up, cell_to_bit_down;
			std::map<RTLIL::SigBit, std::set<RTLIL::Cell*>> bit_to_cell, bit_to_cell_up, bit_to_cell_down;

			pool<IdString> seen_cells;
			struct flop_data_t {
				IdString clk_port;
				IdString clk_pol_param;
				bool clk_pol;
				IdString en_port;
				IdString en_pol_param;
				bool en_pol;
			};
			dict<IdString, flop_data_t> flop_data;

			for (auto cell : all_cells) {
				clkdomain_t key;

				for (auto &conn : cell->connections())
				for (auto bit : conn.second) {
					bit = assign_map(bit);
					if (bit.wire != nullptr) {
						cell_to_bit[cell].insert(bit);
						bit_to_cell[bit].insert(cell);
						if (ct.cell_input(cell->type, conn.first)) {
							cell_to_bit_up[cell].insert(bit);
							bit_to_cell_down[bit].insert(cell);
						}
						if (ct.cell_output(cell->type, conn.first)) {
							cell_to_bit_down[cell].insert(bit);
							bit_to_cell_up[bit].insert(cell);
						}
					}
				}

				decltype(flop_data)::iterator it;
				if (seen_cells.insert(cell->type).second) {
					RTLIL::Module* inst_module = design->module(cell->type);
					if (!inst_module)
						continue;

					if (!inst_module->attributes.count("\\abc_flop"))
						continue;

					IdString abc_flop_clk, abc_flop_en;
					for (auto port_name : inst_module->ports) {
						auto wire = inst_module->wire(port_name);
						log_assert(wire);
						if (wire->attributes.count("\\abc_flop_clk")) {
							if (abc_flop_clk != IdString())
								log_error("More than one port has the 'abc_flop_clk' attribute set on module '%s'.\n", log_id(cell->type));
							abc_flop_clk = port_name;
						}
						if (wire->attributes.count("\\abc_flop_en")) {
							if (abc_flop_en != IdString())
								log_error("More than one port has the 'abc_flop_en' attribute set on module '%s'.\n", log_id(cell->type));
							abc_flop_en = port_name;
						}
					}

					if (abc_flop_clk == IdString())
						log_error("'abc_flop_clk' attribute not found on any ports on module '%s'.\n", log_id(cell->type));
					if (abc_flop_en == IdString())
						log_error("'abc_flop_en' attribute not found on any ports on module '%s'.\n", log_id(cell->type));

					auto jt = inst_module->attributes.find("\\abc_flop_clk_pol");
					if (jt == inst_module->attributes.end())
						log_error("'abc_flop_clk_pol' attribute not found on module '%s'.\n", log_id(inst_module));
					IdString abc_flop_clk_pol_param;
					bool abc_flop_clk_pol;
					if (jt->second.flags == RTLIL::ConstFlags::CONST_FLAG_STRING) {
						auto param = jt->second.decode_string();
						abc_flop_clk_pol = (param[0] == '!');
						if (abc_flop_clk_pol)
							abc_flop_clk_pol_param = RTLIL::escape_id(param.substr(1));
						else
							abc_flop_clk_pol_param = RTLIL::escape_id(param);
					}
					else
						abc_flop_clk_pol = !jt->second.as_bool();
					jt = inst_module->attributes.find("\\abc_flop_en_pol");
					if (jt == inst_module->attributes.end())
						log_error("'abc_flop_en_pol' attribute not found on module '%s'.\n", log_id(inst_module));
					IdString abc_flop_en_pol_param;
					bool abc_flop_en_pol;
					if (jt->second.flags == RTLIL::ConstFlags::CONST_FLAG_STRING) {
						auto param = jt->second.decode_string();
						abc_flop_en_pol = (param[0] == '!');
						if (abc_flop_en_pol)
							abc_flop_en_pol_param = RTLIL::escape_id(param.substr(1));
						else
							abc_flop_en_pol_param = RTLIL::escape_id(param);
					}
					else
						abc_flop_en_pol = !jt->second.as_bool();

					it = flop_data.insert(std::make_pair(cell->type, flop_data_t{abc_flop_clk, abc_flop_clk_pol_param, abc_flop_clk_pol,
								abc_flop_en, abc_flop_en_pol_param, abc_flop_en_pol})).first;
				}
				else {
					it = flop_data.find(cell->type);
					if (it == flop_data.end())
						continue;
				}

				const auto &data = it->second;

				bool this_clk_pol;
				if (data.clk_pol_param == IdString())
					this_clk_pol = data.clk_pol;
				else {
					auto param = data.clk_pol_param;
					auto jt = cell->parameters.find(param);
					if (jt == cell->parameters.end())
						log_error("'abc_flop_clk_pol' value '%s' is not a parameter on module '%s'.\n", param.c_str(), log_id(cell->type));
					this_clk_pol = jt->second.as_bool();
					if (data.clk_pol)
						this_clk_pol = !this_clk_pol;
				}
				bool this_en_pol;
				if (data.en_pol_param == IdString())
					this_en_pol = data.en_pol;
				else {
					auto param = data.en_pol_param;
					auto jt = cell->parameters.find(param);
					if (jt == cell->parameters.end())
						log_error("'abc_flop_en_pol' value '%s' is not a parameter on module '%s'.\n", param.c_str(), log_id(cell->type));
					this_en_pol = jt->second.as_bool();
					if (data.en_pol)
						this_en_pol = !this_en_pol;
				}

				key = clkdomain_t(this_clk_pol, assign_map(cell->getPort(data.clk_port)), this_en_pol, assign_map(cell->getPort(data.en_port)));

				unassigned_cells.erase(cell);
				expand_queue.insert(cell);
				expand_queue_up.insert(cell);
				expand_queue_down.insert(cell);

				assigned_cells[key].push_back(cell);
				assigned_cells_reverse[cell] = key;
			}

			while (!expand_queue_up.empty() || !expand_queue_down.empty())
			{
				if (!expand_queue_up.empty())
				{
					RTLIL::Cell *cell = *expand_queue_up.begin();
					clkdomain_t key = assigned_cells_reverse.at(cell);
					expand_queue_up.erase(cell);

					for (auto bit : cell_to_bit_up[cell])
					for (auto c : bit_to_cell_up[bit])
						if (unassigned_cells.count(c)) {
							unassigned_cells.erase(c);
							next_expand_queue_up.insert(c);
							assigned_cells[key].push_back(c);
							assigned_cells_reverse[c] = key;
							expand_queue.insert(c);
						}
				}

				if (!expand_queue_down.empty())
				{
					RTLIL::Cell *cell = *expand_queue_down.begin();
					clkdomain_t key = assigned_cells_reverse.at(cell);
					expand_queue_down.erase(cell);

					for (auto bit : cell_to_bit_down[cell])
					for (auto c : bit_to_cell_down[bit])
						if (unassigned_cells.count(c)) {
							unassigned_cells.erase(c);
							next_expand_queue_up.insert(c);
							assigned_cells[key].push_back(c);
							assigned_cells_reverse[c] = key;
							expand_queue.insert(c);
						}
				}

				if (expand_queue_up.empty() && expand_queue_down.empty()) {
					expand_queue_up.swap(next_expand_queue_up);
					expand_queue_down.swap(next_expand_queue_down);
				}
			}

			while (!expand_queue.empty())
			{
				RTLIL::Cell *cell = *expand_queue.begin();
				clkdomain_t key = assigned_cells_reverse.at(cell);
				expand_queue.erase(cell);

				for (auto bit : cell_to_bit.at(cell)) {
					for (auto c : bit_to_cell[bit])
						if (unassigned_cells.count(c)) {
							unassigned_cells.erase(c);
							next_expand_queue.insert(c);
							assigned_cells[key].push_back(c);
							assigned_cells_reverse[c] = key;
						}
					bit_to_cell[bit].clear();
				}

				if (expand_queue.empty())
					expand_queue.swap(next_expand_queue);
			}

			clkdomain_t key(true, RTLIL::SigSpec(), true, RTLIL::SigSpec());
			for (auto cell : unassigned_cells) {
				assigned_cells[key].push_back(cell);
				assigned_cells_reverse[cell] = key;
			}

			log_header(design, "Summary of detected clock domains:\n");
			for (auto &it : assigned_cells)
				log("  %d cells in clk=%s%s, en=%s%s\n", GetSize(it.second),
						std::get<0>(it.first) ? "" : "!", log_signal(std::get<1>(it.first)),
						std::get<2>(it.first) ? "" : "!", log_signal(std::get<3>(it.first)));

			design->selection_stack.emplace_back(false);
			RTLIL::Selection& sel = design->selection_stack.back();

			for (auto &it : assigned_cells) {
				clk_polarity = std::get<0>(it.first);
				clk_sig = assign_map(std::get<1>(it.first));
				en_polarity = std::get<2>(it.first);
				en_sig = assign_map(std::get<3>(it.first));

				pool<RTLIL::IdString> assigned_names;
				for (auto i : it.second)
					assigned_names.insert(i->name);
				sel.selected_members[mod->name] = std::move(assigned_names);

				abc9_module(design, mod, script_file, exe_file, cleanup, lut_costs, !clk_sig.empty(), "$",
						keepff, delay_target, lutin_shared, fast_mode, show_tempdir,
						box_file, lut_file, wire_delay, box_lookup, scc_break_inputs);
				assign_map.set(mod);
			}

			design->selection_stack.pop_back();
		}

		assign_map.clear();

		// The "clean" pass also contains a design->check() call
		Pass::call(design, "clean");

		log_pop();
	}
} Abc9Pass;

PRIVATE_NAMESPACE_END<|MERGE_RESOLUTION|>--- conflicted
+++ resolved
@@ -1116,43 +1116,25 @@
 				if (w->port_input) {
 					if (w->attributes.count(ID(abc_scc_break)))
 						scc_break_inputs[m->name].insert(p);
-<<<<<<< HEAD
-					if (w->attributes.count(ID(abc_carry_in))) {
-						if (carry_in)
-							log_error("Module '%s' contains more than one 'abc_carry_in' port.\n", log_id(m));
-=======
 					if (w->attributes.count(ID(abc_carry))) {
 						if (carry_in)
 							log_error("Module '%s' contains more than one 'abc_carry' input port.\n", log_id(m));
->>>>>>> 14c03861
 						carry_in = w;
 					}
 				}
 				if (w->port_output) {
-<<<<<<< HEAD
-					if (w->attributes.count(ID(abc_carry_out))) {
-						if (carry_out)
-							log_error("Module '%s' contains more than one 'abc_carry_out' port.\n", log_id(m));
-=======
 					if (w->attributes.count(ID(abc_carry))) {
 						if (carry_out)
 							log_error("Module '%s' contains more than one 'abc_carry' input port.\n", log_id(m));
->>>>>>> 14c03861
 						carry_out = w;
 					}
 				}
 			}
 			if (carry_in || carry_out) {
 				if (carry_in && !carry_out)
-<<<<<<< HEAD
-					log_error("Module '%s' contains an 'abc_carry_in' port but no 'abc_carry_out' port.\n", log_id(m));
-				if (!carry_in && carry_out)
-					log_error("Module '%s' contains an 'abc_carry_out' port but no 'abc_carry_in' port.\n", log_id(m));
-=======
 					log_error("Module '%s' contains an 'abc_carry' input port but no output port.\n", log_id(m));
 				if (!carry_in && carry_out)
 					log_error("Module '%s' contains an 'abc_carry' output port but no input port.\n", log_id(m));
->>>>>>> 14c03861
 				// Make carry_in the last PI, and carry_out the last PO
 				//   since ABC requires it this way
 				auto &ports = m->ports;
@@ -1199,10 +1181,7 @@
 				abc9_module(design, mod, script_file, exe_file, cleanup, lut_costs, false, clk_str, keepff,
 						delay_target, lutin_shared, fast_mode, show_tempdir,
 						box_file, lut_file, wire_delay, box_lookup, scc_break_inputs);
-<<<<<<< HEAD
 				design->selection_stack.pop_back();
-=======
->>>>>>> 14c03861
 				continue;
 			}
 

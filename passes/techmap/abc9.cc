/*
 *  yosys -- Yosys Open SYnthesis Suite
 *
 *  Copyright (C) 2012  Clifford Wolf <clifford@clifford.at>
 *                2019  Eddie Hung <eddie@fpgeh.com>
 *
 *  Permission to use, copy, modify, and/or distribute this software for any
 *  purpose with or without fee is hereby granted, provided that the above
 *  copyright notice and this permission notice appear in all copies.
 *
 *  THE SOFTWARE IS PROVIDED "AS IS" AND THE AUTHOR DISCLAIMS ALL WARRANTIES
 *  WITH REGARD TO THIS SOFTWARE INCLUDING ALL IMPLIED WARRANTIES OF
 *  MERCHANTABILITY AND FITNESS. IN NO EVENT SHALL THE AUTHOR BE LIABLE FOR
 *  ANY SPECIAL, DIRECT, INDIRECT, OR CONSEQUENTIAL DAMAGES OR ANY DAMAGES
 *  WHATSOEVER RESULTING FROM LOSS OF USE, DATA OR PROFITS, WHETHER IN AN
 *  ACTION OF CONTRACT, NEGLIGENCE OR OTHER TORTIOUS ACTION, ARISING OUT OF
 *  OR IN CONNECTION WITH THE USE OR PERFORMANCE OF THIS SOFTWARE.
 *
 */

// [[CITE]] ABC
// Berkeley Logic Synthesis and Verification Group, ABC: A System for Sequential Synthesis and Verification
// http://www.eecs.berkeley.edu/~alanmi/abc/

#if 0
// Based on &flow3 - better QoR but more experimental
#define ABC_COMMAND_LUT "&st; &ps -l; &sweep -v; &scorr; " \
						"&st; &if {W}; &save; &st; &syn2; &if {W} -v; &save; &load; "\
						"&st; &if -g -K 6; &dch -f; &if {W} -v; &save; &load; "\
						"&st; &if -g -K 6; &synch2; &if {W} -v; &save; &load; "\
						"&mfs; &ps -l"
#else
#define ABC_COMMAND_LUT "&st; &scorr; &sweep; &dc2; &st; &dch -f; &ps; &if {W} {D} -v; &mfs; &ps -l; &verify -s"
#endif


#define ABC_FAST_COMMAND_LUT "&st; &if {W} {D}"

#include "kernel/register.h"
#include "kernel/sigtools.h"
#include "kernel/celltypes.h"
#include "kernel/cost.h"
#include "kernel/log.h"
#include <stdlib.h>
#include <stdio.h>
#include <string.h>
#include <cerrno>
#include <sstream>
#include <climits>

#ifndef _WIN32
#  include <unistd.h>
#  include <dirent.h>
#endif

#include "frontends/aiger/aigerparse.h"
#include "kernel/utils.h"

#ifdef YOSYS_LINK_ABC
extern "C" int Abc_RealMain(int argc, char *argv[]);
#endif

USING_YOSYS_NAMESPACE
PRIVATE_NAMESPACE_BEGIN

bool markgroups;
int map_autoidx;

inline std::string remap_name(RTLIL::IdString abc9_name)
{
	return stringf("$abc$%d$%s", map_autoidx, abc9_name.c_str()+1);
}

void handle_loops(RTLIL::Design *design, RTLIL::Module *module)
{
	Pass::call(design, "scc -set_attr abc9_scc_id {} % w:*");

	// For every unique SCC found, (arbitrarily) find the first
	// cell in the component, and select (and mark) all its output
	// wires
	pool<RTLIL::Const> ids_seen;
	for (auto cell : module->cells()) {
		auto it = cell->attributes.find(ID(abc9_scc_id));
		if (it != cell->attributes.end()) {
			auto r = ids_seen.insert(it->second);
			if (r.second) {
				for (auto &c : cell->connections_) {
					if (c.second.is_fully_const()) continue;
					if (cell->output(c.first)) {
						SigBit b = c.second.as_bit();
						Wire *w = b.wire;
						if (w->port_input) {
							// In this case, hopefully the loop break has been already created
							// Get the non-prefixed wire
							Wire *wo = module->wire(stringf("%s.abco", b.wire->name.c_str()));
							log_assert(wo != nullptr);
							log_assert(wo->port_output);
							log_assert(b.offset < GetSize(wo));
							c.second = RTLIL::SigBit(wo, b.offset);
						}
						else {
							// Create a new output/input loop break
							w->port_input = true;
							w = module->wire(stringf("%s.abco", w->name.c_str()));
							if (!w) {
								w = module->addWire(stringf("%s.abco", b.wire->name.c_str()), GetSize(b.wire));
								w->port_output = true;
							}
							else {
								log_assert(w->port_input);
								log_assert(b.offset < GetSize(w));
							}
							w->set_bool_attribute(ID(abc9_scc_break));
							c.second = RTLIL::SigBit(w, b.offset);
						}
					}
				}
			}
			cell->attributes.erase(it);
		}
	}

	module->fixup_ports();
}

std::string add_echos_to_abc9_cmd(std::string str)
{
	std::string new_str, token;
	for (size_t i = 0; i < str.size(); i++) {
		token += str[i];
		if (str[i] == ';') {
			while (i+1 < str.size() && str[i+1] == ' ')
				i++;
			new_str += "echo + " + token + " " + token + " ";
			token.clear();
		}
	}

	if (!token.empty()) {
		if (!new_str.empty())
			new_str += "echo + " + token + "; ";
		new_str += token;
	}

	return new_str;
}

std::string fold_abc9_cmd(std::string str)
{
	std::string token, new_str = "          ";
	int char_counter = 10;

	for (size_t i = 0; i <= str.size(); i++) {
		if (i < str.size())
			token += str[i];
		if (i == str.size() || str[i] == ';') {
			if (char_counter + token.size() > 75)
				new_str += "\n              ", char_counter = 14;
			new_str += token, char_counter += token.size();
			token.clear();
		}
	}

	return new_str;
}

std::string replace_tempdir(std::string text, std::string tempdir_name, bool show_tempdir)
{
	if (show_tempdir)
		return text;

	while (1) {
		size_t pos = text.find(tempdir_name);
		if (pos == std::string::npos)
			break;
		text = text.substr(0, pos) + "<abc-temp-dir>" + text.substr(pos + GetSize(tempdir_name));
	}

	std::string  selfdir_name = proc_self_dirname();
	if (selfdir_name != "/") {
		while (1) {
			size_t pos = text.find(selfdir_name);
			if (pos == std::string::npos)
				break;
			text = text.substr(0, pos) + "<yosys-exe-dir>/" + text.substr(pos + GetSize(selfdir_name));
		}
	}

	return text;
}

struct abc9_output_filter
{
	bool got_cr;
	int escape_seq_state;
	std::string linebuf;
	std::string tempdir_name;
	bool show_tempdir;

	abc9_output_filter(std::string tempdir_name, bool show_tempdir) : tempdir_name(tempdir_name), show_tempdir(show_tempdir)
	{
		got_cr = false;
		escape_seq_state = 0;
	}

	void next_char(char ch)
	{
		if (escape_seq_state == 0 && ch == '\033') {
			escape_seq_state = 1;
			return;
		}
		if (escape_seq_state == 1) {
			escape_seq_state = ch == '[' ? 2 : 0;
			return;
		}
		if (escape_seq_state == 2) {
			if ((ch < '0' || '9' < ch) && ch != ';')
				escape_seq_state = 0;
			return;
		}
		escape_seq_state = 0;
		if (ch == '\r') {
			got_cr = true;
			return;
		}
		if (ch == '\n') {
			log("ABC: %s\n", replace_tempdir(linebuf, tempdir_name, show_tempdir).c_str());
			got_cr = false, linebuf.clear();
			return;
		}
		if (got_cr)
			got_cr = false, linebuf.clear();
		linebuf += ch;
	}

	void next_line(const std::string &line)
	{
		//int pi, po;
		//if (sscanf(line.c_str(), "Start-point = pi%d.  End-point = po%d.", &pi, &po) == 2) {
		//	log("ABC: Start-point = pi%d (%s).  End-point = po%d (%s).\n",
		//			pi, pi_map.count(pi) ? pi_map.at(pi).c_str() : "???",
		//			po, po_map.count(po) ? po_map.at(po).c_str() : "???");
		//	return;
		//}

		for (char ch : line)
			next_char(ch);
	}
};

void abc9_module(RTLIL::Design *design, RTLIL::Module *module, std::string script_file, std::string exe_file,
		bool cleanup, vector<int> lut_costs, bool /*dff_mode*/, std::string /*clk_str*/,
		bool /*keepff*/, std::string delay_target, std::string /*lutin_shared*/, bool fast_mode,
		bool show_tempdir, std::string box_file, std::string lut_file,
		std::string wire_delay, const dict<int,IdString> &box_lookup, bool nomfs
)
{
	map_autoidx = autoidx++;

	std::string tempdir_name = "/tmp/yosys-abc-XXXXXX";
	if (!cleanup)
		tempdir_name[0] = tempdir_name[4] = '_';
	tempdir_name = make_temp_dir(tempdir_name);
	log_header(design, "Extracting gate netlist of module `%s' to `%s/input.xaig'..\n",
			module->name.c_str(), replace_tempdir(tempdir_name, tempdir_name, show_tempdir).c_str());

	std::string abc9_script;

	if (!lut_costs.empty()) {
		abc9_script += stringf("read_lut %s/lutdefs.txt; ", tempdir_name.c_str());
		if (!box_file.empty())
			abc9_script += stringf("read_box -v %s; ", box_file.c_str());
	}
	else
	if (!lut_file.empty()) {
		abc9_script += stringf("read_lut %s; ", lut_file.c_str());
		if (!box_file.empty())
			abc9_script += stringf("read_box -v %s; ", box_file.c_str());
	}
	else
		log_abort();

	abc9_script += stringf("&read %s/input.xaig; &ps; ", tempdir_name.c_str());

	if (!script_file.empty()) {
		if (script_file[0] == '+') {
			for (size_t i = 1; i < script_file.size(); i++)
				if (script_file[i] == '\'')
					abc9_script += "'\\''";
				else if (script_file[i] == ',')
					abc9_script += " ";
				else
					abc9_script += script_file[i];
		} else
			abc9_script += stringf("source %s", script_file.c_str());
	} else if (!lut_costs.empty() || !lut_file.empty()) {
		//bool all_luts_cost_same = true;
		//for (int this_cost : lut_costs)
		//	if (this_cost != lut_costs.front())
		//		all_luts_cost_same = false;
		abc9_script += fast_mode ? ABC_FAST_COMMAND_LUT : ABC_COMMAND_LUT;
		//if (all_luts_cost_same && !fast_mode)
		//	abc9_script += "; lutpack {S}";
	} else
		log_abort();

	//if (script_file.empty() && !delay_target.empty())
	//	for (size_t pos = abc9_script.find("dretime;"); pos != std::string::npos; pos = abc9_script.find("dretime;", pos+1))
	//		abc9_script = abc9_script.substr(0, pos) + "dretime; retime -o {D};" + abc9_script.substr(pos+8);

	for (size_t pos = abc9_script.find("{D}"); pos != std::string::npos; pos = abc9_script.find("{D}", pos))
		abc9_script = abc9_script.substr(0, pos) + delay_target + abc9_script.substr(pos+3);

	//for (size_t pos = abc9_script.find("{S}"); pos != std::string::npos; pos = abc9_script.find("{S}", pos))
	//	abc9_script = abc9_script.substr(0, pos) + lutin_shared + abc9_script.substr(pos+3);

	for (size_t pos = abc9_script.find("{W}"); pos != std::string::npos; pos = abc9_script.find("{W}", pos))
		abc9_script = abc9_script.substr(0, pos) + wire_delay + abc9_script.substr(pos+3);

	if (nomfs)
		for (size_t pos = abc9_script.find("&mfs"); pos != std::string::npos; pos = abc9_script.find("&mfs", pos))
			abc9_script = abc9_script.erase(pos, strlen("&mfs"));

	abc9_script += stringf("; &write -n %s/output.aig", tempdir_name.c_str());
	abc9_script = add_echos_to_abc9_cmd(abc9_script);

	for (size_t i = 0; i+1 < abc9_script.size(); i++)
		if (abc9_script[i] == ';' && abc9_script[i+1] == ' ')
			abc9_script[i+1] = '\n';

	FILE *f = fopen(stringf("%s/abc.script", tempdir_name.c_str()).c_str(), "wt");
	fprintf(f, "%s\n", abc9_script.c_str());
	fclose(f);

	//bool count_output = false;
	log_push();

	//if (count_output)
	{
		handle_loops(design, module);

		Pass::call(design, "aigmap -select");

		//log("Extracted %d gates and %d wires to a netlist network with %d inputs and %d outputs.\n",
		//		count_gates, GetSize(signal_list), count_input, count_output);

		Pass::call(design, stringf("write_xaiger -map %s/input.sym %s/input.xaig", tempdir_name.c_str(), tempdir_name.c_str()));

		std::string buffer;
		std::ifstream ifs;
#if 0
		buffer = stringf("%s/%s", tempdir_name.c_str(), "input.xaig");
		ifs.open(buffer);
		if (ifs.fail())
			log_error("Can't open ABC output file `%s'.\n", buffer.c_str());
		buffer = stringf("%s/%s", tempdir_name.c_str(), "input.sym");
		log_assert(!design->module(ID($__abc9__)));
		{
			AigerReader reader(design, ifs, ID($__abc9__), "" /* clk_name */, buffer.c_str() /* map_filename */, true /* wideports */);
			reader.parse_xaiger(box_lookup);
		}
		ifs.close();
		Pass::call_on_module(design, design->module(ID($__abc9__)), stringf("write_verilog -noexpr -norename -selected"));
		design->remove(design->module(ID($__abc9__)));
#endif

<<<<<<< HEAD
		// Now 'unexpose' those wires by undoing
		// the expose operation -- remove them from PO/PI
		// and re-connecting them back together
		for (auto wire : module->wires()) {
			auto it = wire->attributes.find(ID(abc9_scc_break));
			if (it != wire->attributes.end()) {
				wire->attributes.erase(it);
				log_assert(wire->port_output);
				wire->port_output = false;
				RTLIL::Wire *i_wire = module->wire(wire->name.str() + ".abci");
				log_assert(i_wire);
				log_assert(i_wire->port_input);
				i_wire->port_input = false;
				module->connect(i_wire, wire);
			}
		}
		module->fixup_ports();
=======
		design->selection_stack.pop_back();
>>>>>>> ecb0c68f

		log_header(design, "Executing ABC9.\n");

		if (!lut_costs.empty()) {
			buffer = stringf("%s/lutdefs.txt", tempdir_name.c_str());
			f = fopen(buffer.c_str(), "wt");
			if (f == NULL)
				log_error("Opening %s for writing failed: %s\n", buffer.c_str(), strerror(errno));
			for (int i = 0; i < GetSize(lut_costs); i++)
				fprintf(f, "%d %d.00 1.00\n", i+1, lut_costs.at(i));
			fclose(f);
		}

		buffer = stringf("%s -s -f %s/abc.script 2>&1", exe_file.c_str(), tempdir_name.c_str());
		log("Running ABC command: %s\n", replace_tempdir(buffer, tempdir_name, show_tempdir).c_str());

#ifndef YOSYS_LINK_ABC
		abc9_output_filter filt(tempdir_name, show_tempdir);
		int ret = run_command(buffer, std::bind(&abc9_output_filter::next_line, filt, std::placeholders::_1));
#else
		// These needs to be mutable, supposedly due to getopt
		char *abc9_argv[5];
		string tmp_script_name = stringf("%s/abc.script", tempdir_name.c_str());
		abc9_argv[0] = strdup(exe_file.c_str());
		abc9_argv[1] = strdup("-s");
		abc9_argv[2] = strdup("-f");
		abc9_argv[3] = strdup(tmp_script_name.c_str());
		abc9_argv[4] = 0;
		int ret = Abc_RealMain(4, abc9_argv);
		free(abc9_argv[0]);
		free(abc9_argv[1]);
		free(abc9_argv[2]);
		free(abc9_argv[3]);
#endif
		if (ret != 0)
			log_error("ABC: execution of command \"%s\" failed: return code %d.\n", buffer.c_str(), ret);

		buffer = stringf("%s/%s", tempdir_name.c_str(), "output.aig");
		ifs.open(buffer, std::ifstream::binary);
		if (ifs.fail())
			log_error("Can't open ABC output file `%s'.\n", buffer.c_str());

		buffer = stringf("%s/%s", tempdir_name.c_str(), "input.sym");
		log_assert(!design->module(ID($__abc9__)));

		AigerReader reader(design, ifs, ID($__abc9__), "" /* clk_name */, buffer.c_str() /* map_filename */, true /* wideports */);
		reader.parse_xaiger(box_lookup);
		ifs.close();

#if 0
		Pass::call_on_module(design, design->module(ID($__abc9__)), stringf("write_verilog -noexpr -norename -selected"));
#endif

		log_header(design, "Re-integrating ABC9 results.\n");
		RTLIL::Module *mapped_mod = design->module(ID($__abc9__));
		if (mapped_mod == NULL)
			log_error("ABC output file does not contain a module `$__abc9__'.\n");

		for (auto &it : mapped_mod->wires_) {
			RTLIL::Wire *w = it.second;
			RTLIL::Wire *remap_wire = module->addWire(remap_name(w->name), GetSize(w));
			if (markgroups) remap_wire->attributes[ID(abcgroup)] = map_autoidx;
		}

		dict<IdString, bool> abc9_box;
		vector<RTLIL::Cell*> boxes;
		for (auto cell : module->selected_cells()) {
			if (cell->type.in(ID($_AND_), ID($_NOT_), ID($__ABC9_FF_))) {
				module->remove(cell);
				continue;
			}
			auto jt = abc9_box.find(cell->type);
			if (jt == abc9_box.end()) {
				RTLIL::Module* box_module = design->module(cell->type);
				jt = abc9_box.insert(std::make_pair(cell->type, box_module && box_module->attributes.count(ID(abc9_box_id)))).first;
			}
			if (jt->second)
				boxes.emplace_back(cell);
		}

		dict<SigBit, pool<IdString>> bit_drivers, bit_users;
		TopoSort<IdString, RTLIL::sort_by_id_str> toposort;
		dict<RTLIL::Cell*,RTLIL::Cell*> not2drivers;
		dict<SigBit, std::vector<RTLIL::Cell*>> bit2sinks;

		std::map<IdString, int> cell_stats;
		for (auto mapped_cell : mapped_mod->cells())
		{
			toposort.node(mapped_cell->name);

			RTLIL::Cell *cell = nullptr;
			if (mapped_cell->type == ID($_NOT_)) {
				RTLIL::SigBit a_bit = mapped_cell->getPort(ID::A);
				RTLIL::SigBit y_bit = mapped_cell->getPort(ID::Y);
				bit_users[a_bit].insert(mapped_cell->name);
				bit_drivers[y_bit].insert(mapped_cell->name);

				if (!a_bit.wire) {
					mapped_cell->setPort(ID::Y, module->addWire(NEW_ID));
					RTLIL::Wire *wire = module->wire(remap_name(y_bit.wire->name));
					log_assert(wire);
					module->connect(RTLIL::SigBit(wire, y_bit.offset), State::S1);
				}
				else if (!lut_costs.empty() || !lut_file.empty()) {
					RTLIL::Cell* driver_lut = nullptr;
					// ABC can return NOT gates that drive POs
					if (!a_bit.wire->port_input) {
						// If it's not a NOT gate that that comes from a PI directly,
						// find the driver LUT and clone that to guarantee that we won't
						// increase the max logic depth
						// (TODO: Optimise by not cloning unless will increase depth)
						RTLIL::IdString driver_name;
						if (GetSize(a_bit.wire) == 1)
							driver_name = stringf("%s$lut", a_bit.wire->name.c_str());
						else
							driver_name = stringf("%s[%d]$lut", a_bit.wire->name.c_str(), a_bit.offset);
						driver_lut = mapped_mod->cell(driver_name);
					}

					if (!driver_lut) {
						// If a driver couldn't be found (could be from PI or box CI)
						// then implement using a LUT
						cell = module->addLut(remap_name(stringf("%s$lut", mapped_cell->name.c_str())),
								RTLIL::SigBit(module->wires_.at(remap_name(a_bit.wire->name)), a_bit.offset),
								RTLIL::SigBit(module->wires_.at(remap_name(y_bit.wire->name)), y_bit.offset),
								RTLIL::Const::from_string("01"));
						bit2sinks[cell->getPort(ID::A)].push_back(cell);
						cell_stats[ID($lut)]++;
					}
					else
						not2drivers[mapped_cell] = driver_lut;
					continue;
				}
				else
					log_abort();
				if (cell && markgroups) cell->attributes[ID(abcgroup)] = map_autoidx;
				continue;
			}
			cell_stats[mapped_cell->type]++;

			RTLIL::Cell *existing_cell = nullptr;
			if (mapped_cell->type.in(ID($lut), ID($__ABC9_FF_))) {
				if (mapped_cell->type == ID($lut) &&
						GetSize(mapped_cell->getPort(ID::A)) == 1 &&
						mapped_cell->getParam(ID(LUT)) == RTLIL::Const::from_string("01")) {
					SigSpec my_a = module->wires_.at(remap_name(mapped_cell->getPort(ID::A).as_wire()->name));
					SigSpec my_y = module->wires_.at(remap_name(mapped_cell->getPort(ID::Y).as_wire()->name));
					module->connect(my_y, my_a);
					if (markgroups) mapped_cell->attributes[ID(abcgroup)] = map_autoidx;
					log_abort();
					continue;
				}
				cell = module->addCell(remap_name(mapped_cell->name), mapped_cell->type);
			}
			else {
				existing_cell = module->cell(mapped_cell->name);
				log_assert(existing_cell);
				cell = module->addCell(remap_name(mapped_cell->name), mapped_cell->type);
			}

			if (markgroups) cell->attributes[ID(abcgroup)] = map_autoidx;
			if (existing_cell) {
				cell->parameters = existing_cell->parameters;
				cell->attributes = existing_cell->attributes;
			}
			else {
				cell->parameters = mapped_cell->parameters;
				cell->attributes = mapped_cell->attributes;
			}

			RTLIL::Module* box_module = design->module(mapped_cell->type);
			auto abc9_flop = box_module && box_module->attributes.count("\\abc9_flop");
			for (auto &conn : mapped_cell->connections()) {
				RTLIL::SigSpec newsig;
				for (auto c : conn.second.chunks()) {
					if (c.width == 0)
						continue;
					//log_assert(c.width == 1);
					if (c.wire)
						c.wire = module->wires_.at(remap_name(c.wire->name));
					newsig.append(c);
				}
				cell->setPort(conn.first, newsig);

				if (!abc9_flop) {
					if (cell->input(conn.first)) {
						for (auto i : newsig)
							bit2sinks[i].push_back(cell);
						for (auto i : conn.second)
							bit_users[i].insert(mapped_cell->name);
					}
					if (cell->output(conn.first))
						for (auto i : conn.second)
							bit_drivers[i].insert(mapped_cell->name);
				}
			}
		}

		for (auto existing_cell : boxes) {
			Cell *cell = module->cell(remap_name(existing_cell->name));
			if (cell) {
				for (auto &conn : existing_cell->connections()) {
					if (!conn.second.is_wire())
						continue;
					Wire *wire = conn.second.as_wire();
					if (!wire->get_bool_attribute(ID(abc9_padding)))
						continue;
					cell->unsetPort(conn.first);
					log_debug("Dropping padded port connection for %s (%s) .%s (%s )\n", log_id(cell), cell->type.c_str(), log_id(conn.first), log_signal(conn.second));
				}
				module->swap_names(cell, existing_cell);
			}
			module->remove(existing_cell);
		}

		// Copy connections (and rename) from mapped_mod to module
		for (auto conn : mapped_mod->connections()) {
			if (!conn.first.is_fully_const()) {
				auto chunks = conn.first.chunks();
				for (auto &c : chunks)
					c.wire = module->wires_.at(remap_name(c.wire->name));
				conn.first = std::move(chunks);
			}
			if (!conn.second.is_fully_const()) {
				auto chunks = conn.second.chunks();
				for (auto &c : chunks)
					if (c.wire)
						c.wire = module->wires_.at(remap_name(c.wire->name));
				conn.second = std::move(chunks);
			}
			module->connect(conn);
		}

		for (auto &it : cell_stats)
			log("ABC RESULTS:   %15s cells: %8d\n", it.first.c_str(), it.second);
		int in_wires = 0, out_wires = 0;

		// Stitch in mapped_mod's inputs/outputs into module
		for (auto port : mapped_mod->ports) {
			RTLIL::Wire *w = mapped_mod->wire(port);
			RTLIL::Wire *wire = module->wire(port);
			log_assert(wire);
			RTLIL::Wire *remap_wire = module->wire(remap_name(port));
			RTLIL::SigSpec signal = RTLIL::SigSpec(wire, 0, GetSize(remap_wire));
			log_assert(GetSize(signal) >= GetSize(remap_wire));

			RTLIL::SigSig conn;
			if (w->port_output) {
				conn.first = signal;
				conn.second = remap_wire;
				out_wires++;
				module->connect(conn);
			}
			else if (w->port_input) {
				conn.first = remap_wire;
				conn.second = signal;
				in_wires++;
				module->connect(conn);
			}
		}

		for (auto &it : bit_users)
			if (bit_drivers.count(it.first))
				for (auto driver_cell : bit_drivers.at(it.first))
				for (auto user_cell : it.second)
					toposort.edge(driver_cell, user_cell);
		bool no_loops YS_ATTRIBUTE(unused) = toposort.sort();
		log_assert(no_loops);

		for (auto ii = toposort.sorted.rbegin(); ii != toposort.sorted.rend(); ii++) {
			RTLIL::Cell *not_cell = mapped_mod->cell(*ii);
			log_assert(not_cell);
			if (not_cell->type != ID($_NOT_))
				continue;
			auto it = not2drivers.find(not_cell);
			if (it == not2drivers.end())
				continue;
			RTLIL::Cell *driver_lut = it->second;
			RTLIL::SigBit a_bit = not_cell->getPort(ID::A);
			RTLIL::SigBit y_bit = not_cell->getPort(ID::Y);
			RTLIL::Const driver_mask;

			a_bit.wire = module->wires_.at(remap_name(a_bit.wire->name));
			y_bit.wire = module->wires_.at(remap_name(y_bit.wire->name));

			auto jt = bit2sinks.find(a_bit);
			if (jt == bit2sinks.end())
				goto clone_lut;

			for (auto sink_cell : jt->second)
				if (sink_cell->type != ID($lut))
					goto clone_lut;

			// Push downstream LUTs past inverter
			for (auto sink_cell : jt->second) {
				SigSpec A = sink_cell->getPort(ID::A);
				RTLIL::Const mask = sink_cell->getParam(ID(LUT));
				int index = 0;
				for (; index < GetSize(A); index++)
					if (A[index] == a_bit)
						break;
				log_assert(index < GetSize(A));
				int i = 0;
				while (i < GetSize(mask)) {
					for (int j = 0; j < (1 << index); j++)
						std::swap(mask[i+j], mask[i+j+(1 << index)]);
					i += 1 << (index+1);
				}
				A[index] = y_bit;
				sink_cell->setPort(ID::A, A);
				sink_cell->setParam(ID(LUT), mask);
			}

			// Since we have rewritten all sinks (which we know
			// to be only LUTs) to be after the inverter, we can
			// go ahead and clone the LUT with the expectation
			// that the original driving LUT will become dangling
			// and get cleaned away
clone_lut:
			driver_mask = driver_lut->getParam(ID(LUT));
			for (auto &b : driver_mask.bits) {
				if (b == RTLIL::State::S0) b = RTLIL::State::S1;
				else if (b == RTLIL::State::S1) b = RTLIL::State::S0;
			}
			auto cell = module->addLut(NEW_ID,
					driver_lut->getPort(ID::A),
					y_bit,
					driver_mask);
			for (auto &bit : cell->connections_.at(ID::A)) {
				bit.wire = module->wires_.at(remap_name(bit.wire->name));
				bit2sinks[bit].push_back(cell);
			}
		}

		// Now 'unexpose' those wires by undoing
		// the expose operation -- remove them from PO/PI
		// and re-connecting them back together
		for (auto wire : module->wires()) {
			auto it = wire->attributes.find(ID(abc9_scc_break));
			if (it != wire->attributes.end()) {
				wire->attributes.erase(it);
				log_assert(wire->port_output);
				wire->port_output = false;
				std::string name = wire->name.str();
				RTLIL::Wire *i_wire = module->wire(name.substr(0, GetSize(name) - 5));
				log_assert(i_wire);
				log_assert(i_wire->port_input);
				i_wire->port_input = false;
				module->connect(i_wire, wire);
			}
		}
		module->fixup_ports();

		//log("ABC RESULTS:        internal signals: %8d\n", int(signal_list.size()) - in_wires - out_wires);
		log("ABC RESULTS:           input signals: %8d\n", in_wires);
		log("ABC RESULTS:          output signals: %8d\n", out_wires);

		design->remove(mapped_mod);
	}
	//else
	//{
	//	log("Don't call ABC as there is nothing to map.\n");
	//}

	if (cleanup)
	{
		log("Removing temp directory.\n");
		remove_directory(tempdir_name);
	}

	log_pop();
}

struct Abc9Pass : public Pass {
	Abc9Pass() : Pass("abc9", "use ABC9 for technology mapping") { }
	void help() YS_OVERRIDE
	{
		//   |---v---|---v---|---v---|---v---|---v---|---v---|---v---|---v---|---v---|---v---|
		log("\n");
		log("    abc9 [options] [selection]\n");
		log("\n");
		log("This pass uses the ABC tool [1] for technology mapping of yosys's internal gate\n");
		log("library to a target architecture.\n");
		log("\n");
		log("    -exe <command>\n");
#ifdef ABCEXTERNAL
		log("        use the specified command instead of \"" ABCEXTERNAL "\" to execute ABC.\n");
#else
		log("        use the specified command instead of \"<yosys-bindir>/yosys-abc\" to execute ABC.\n");
#endif
		log("        This can e.g. be used to call a specific version of ABC or a wrapper.\n");
		log("\n");
		log("    -script <file>\n");
		log("        use the specified ABC script file instead of the default script.\n");
		log("\n");
		log("        if <file> starts with a plus sign (+), then the rest of the filename\n");
		log("        string is interpreted as the command string to be passed to ABC. The\n");
		log("        leading plus sign is removed and all commas (,) in the string are\n");
		log("        replaced with blanks before the string is passed to ABC.\n");
		log("\n");
		log("        if no -script parameter is given, the following scripts are used:\n");
		log("\n");
		log("        for -lut/-luts (only one LUT size):\n");
		log("%s\n", fold_abc9_cmd(ABC_COMMAND_LUT /*"; lutpack {S}"*/).c_str());
		log("\n");
		log("        for -lut/-luts (different LUT sizes):\n");
		log("%s\n", fold_abc9_cmd(ABC_COMMAND_LUT).c_str());
		log("\n");
		log("    -fast\n");
		log("        use different default scripts that are slightly faster (at the cost\n");
		log("        of output quality):\n");
		log("\n");
		log("        for -lut/-luts:\n");
		log("%s\n", fold_abc9_cmd(ABC_FAST_COMMAND_LUT).c_str());
		log("\n");
		log("    -D <picoseconds>\n");
		log("        set delay target. the string {D} in the default scripts above is\n");
		log("        replaced by this option when used, and an empty string otherwise\n");
		log("        (indicating best possible delay).\n");
//		log("        This also replaces 'dretime' with 'dretime; retime -o {D}' in the\n");
//		log("        default scripts above.\n");
		log("\n");
//		log("    -S <num>\n");
//		log("        maximum number of LUT inputs shared.\n");
//		log("        (replaces {S} in the default scripts above, default: -S 1)\n");
//		log("\n");
		log("    -lut <width>\n");
		log("        generate netlist using luts of (max) the specified width.\n");
		log("\n");
		log("    -lut <w1>:<w2>\n");
		log("        generate netlist using luts of (max) the specified width <w2>. All\n");
		log("        luts with width <= <w1> have constant cost. for luts larger than <w1>\n");
		log("        the area cost doubles with each additional input bit. the delay cost\n");
		log("        is still constant for all lut widths.\n");
		log("\n");
		log("    -lut <file>\n");
		log("        pass this file with lut library to ABC.\n");
		log("\n");
		log("    -luts <cost1>,<cost2>,<cost3>,<sizeN>:<cost4-N>,..\n");
		log("        generate netlist using luts. Use the specified costs for luts with 1,\n");
		log("        2, 3, .. inputs.\n");
		log("\n");
//		log("    -dff\n");
//		log("        also pass $_DFF_?_ and $_DFFE_??_ cells through ABC. modules with many\n");
//		log("        clock domains are automatically partitioned in clock domains and each\n");
//		log("        domain is passed through ABC independently.\n");
//		log("\n");
//		log("    -clk [!]<clock-signal-name>[,[!]<enable-signal-name>]\n");
//		log("        use only the specified clock domain. this is like -dff, but only FF\n");
//		log("        cells that belong to the specified clock domain are used.\n");
//		log("\n");
//		log("    -keepff\n");
//		log("        set the \"keep\" attribute on flip-flop output wires. (and thus preserve\n");
//		log("        them, for example for equivalence checking.)\n");
//		log("\n");
		log("    -nocleanup\n");
		log("        when this option is used, the temporary files created by this pass\n");
		log("        are not removed. this is useful for debugging.\n");
		log("\n");
		log("    -showtmp\n");
		log("        print the temp dir name in log. usually this is suppressed so that the\n");
		log("        command output is identical across runs.\n");
		log("\n");
		log("    -markgroups\n");
		log("        set a 'abcgroup' attribute on all objects created by ABC. The value of\n");
		log("        this attribute is a unique integer for each ABC process started. This\n");
		log("        is useful for debugging the partitioning of clock domains.\n");
		log("\n");
		log("    -box <file>\n");
		log("        pass this file with box library to ABC. Use with -lut.\n");
		log("\n");
		log("Note that this is a logic optimization pass within Yosys that is calling ABC\n");
		log("internally. This is not going to \"run ABC on your design\". It will instead run\n");
		log("ABC on logic snippets extracted from your design. You will not get any useful\n");
		log("output when passing an ABC script that writes a file. Instead write your full\n");
		log("design as an XAIGER file with write_xaiger and then load that into ABC externally\n");
		log("if you want to use ABC to convert your design into another format.\n");
		log("\n");
		//   |---v---|---v---|---v---|---v---|---v---|---v---|---v---|---v---|---v---|---v---|
		log("Delay targets can also be specified on a per clock basis by attaching a\n");
		log("'(* abc9_period = <int> *)' attribute onto clock wires (specifically, onto wires\n");
		log("that appear inside any special '$abc9_clock' wires inserted by abc9_map.v). This\n");
		log("can be achieved by modifying the source directly, or through a `setattr`\n");
		log("invocation. Since such attributes cannot yet be propagated through a\n");
		log("hierarchical design (whether or not it has been uniquified) it is recommended\n");
		log("that the design be flattened when using this feature.\n");
		log("\n");
		log("[1] http://www.eecs.berkeley.edu/~alanmi/abc/\n");
		log("\n");
	}
	void execute(std::vector<std::string> args, RTLIL::Design *design) YS_OVERRIDE
	{
		log_header(design, "Executing ABC9 pass (technology mapping using ABC9).\n");
		log_push();

#ifdef ABCEXTERNAL
		std::string exe_file = ABCEXTERNAL;
#else
		std::string exe_file = proc_self_dirname() + "yosys-abc";
#endif
		std::string script_file, clk_str, box_file, lut_file;
		std::string delay_target, lutin_shared = "-S 1", wire_delay;
		bool fast_mode = false, /*dff_mode = false,*/ keepff = false, cleanup = true;
		bool show_tempdir = false;
		bool nomfs = false;
		vector<int> lut_costs;
		markgroups = false;

#if 0
		cleanup = false;
		show_tempdir = true;
#endif

#ifdef _WIN32
#ifndef ABCEXTERNAL
		if (!check_file_exists(exe_file + ".exe") && check_file_exists(proc_self_dirname() + "..\\yosys-abc.exe"))
			exe_file = proc_self_dirname() + "..\\yosys-abc";
#endif
#endif

		size_t argidx;
		char pwd [PATH_MAX];
		if (!getcwd(pwd, sizeof(pwd))) {
			log_cmd_error("getcwd failed: %s\n", strerror(errno));
			log_abort();
		}
		for (argidx = 1; argidx < args.size(); argidx++) {
			std::string arg = args[argidx];
			if (arg == "-exe" && argidx+1 < args.size()) {
				exe_file = args[++argidx];
				continue;
			}
			if (arg == "-script" && argidx+1 < args.size()) {
				script_file = args[++argidx];
				rewrite_filename(script_file);
				if (!script_file.empty() && !is_absolute_path(script_file) && script_file[0] != '+')
					script_file = std::string(pwd) + "/" + script_file;
				continue;
			}
			if (arg == "-D" && argidx+1 < args.size()) {
				delay_target = "-D " + args[++argidx];
				continue;
			}
			//if (arg == "-S" && argidx+1 < args.size()) {
			//	lutin_shared = "-S " + args[++argidx];
			//	continue;
			//}
			if (arg == "-lut" && argidx+1 < args.size()) {
				string arg = args[++argidx];
				size_t pos = arg.find_first_of(':');
				int lut_mode = 0, lut_mode2 = 0;
				if (pos != string::npos) {
					lut_mode = atoi(arg.substr(0, pos).c_str());
					lut_mode2 = atoi(arg.substr(pos+1).c_str());
				} else {
					pos = arg.find_first_of('.');
					if (pos != string::npos) {
						lut_file = arg;
						rewrite_filename(lut_file);
						if (!lut_file.empty() && !is_absolute_path(lut_file))
							lut_file = std::string(pwd) + "/" + lut_file;
					}
					else {
						lut_mode = atoi(arg.c_str());
						lut_mode2 = lut_mode;
					}
				}
				lut_costs.clear();
				for (int i = 0; i < lut_mode; i++)
					lut_costs.push_back(1);
				for (int i = lut_mode; i < lut_mode2; i++)
					lut_costs.push_back(2 << (i - lut_mode));
				continue;
			}
			if (arg == "-luts" && argidx+1 < args.size()) {
				lut_costs.clear();
				for (auto &tok : split_tokens(args[++argidx], ",")) {
					auto parts = split_tokens(tok, ":");
					if (GetSize(parts) == 0 && !lut_costs.empty())
						lut_costs.push_back(lut_costs.back());
					else if (GetSize(parts) == 1)
						lut_costs.push_back(atoi(parts.at(0).c_str()));
					else if (GetSize(parts) == 2)
						while (GetSize(lut_costs) < atoi(parts.at(0).c_str()))
							lut_costs.push_back(atoi(parts.at(1).c_str()));
					else
						log_cmd_error("Invalid -luts syntax.\n");
				}
				continue;
			}
			if (arg == "-fast") {
				fast_mode = true;
				continue;
			}
			//if (arg == "-dff") {
			//	dff_mode = true;
			//	continue;
			//}
			//if (arg == "-clk" && argidx+1 < args.size()) {
			//	clk_str = args[++argidx];
			//	dff_mode = true;
			//	continue;
			//}
			//if (arg == "-keepff") {
			//	keepff = true;
			//	continue;
			//}
			if (arg == "-nocleanup") {
				cleanup = false;
				continue;
			}
			if (arg == "-showtmp") {
				show_tempdir = true;
				continue;
			}
			if (arg == "-markgroups") {
				markgroups = true;
				continue;
			}
			if (arg == "-box" && argidx+1 < args.size()) {
				box_file = args[++argidx];
				continue;
			}
			if (arg == "-W" && argidx+1 < args.size()) {
				wire_delay = "-W " + args[++argidx];
				continue;
			}
			if (arg == "-nomfs") {
				nomfs = true;
				continue;
			}
			break;
		}
		extra_args(args, argidx, design);

		// ABC expects a box file for XAIG
		if (box_file.empty())
		    box_file = "+/dummy.box";

		rewrite_filename(box_file);
		if (!box_file.empty() && !is_absolute_path(box_file))
		    box_file = std::string(pwd) + "/" + box_file;

		dict<int,IdString> box_lookup;
		for (auto m : design->modules()) {
			auto it = m->attributes.find(ID(abc9_box_id));
			if (it == m->attributes.end())
				continue;
			if (m->name.begins_with("$paramod"))
				continue;
			auto id = it->second.as_int();
			auto r = box_lookup.insert(std::make_pair(id, m->name));
			if (!r.second)
				log_error("Module '%s' has the same abc9_box_id = %d value as '%s'.\n",
						log_id(m), id, log_id(r.first->second));
			log_assert(r.second);

			RTLIL::Wire *carry_in = nullptr, *carry_out = nullptr;
			for (auto p : m->ports) {
				auto w = m->wire(p);
				log_assert(w);
				if (w->attributes.count(ID(abc9_carry))) {
					if (w->port_input) {
						if (carry_in)
							log_error("Module '%s' contains more than one 'abc9_carry' input port.\n", log_id(m));
						carry_in = w;
					}
					else if (w->port_output) {
						if (carry_out)
							log_error("Module '%s' contains more than one 'abc9_carry' input port.\n", log_id(m));
						carry_out = w;
					}
				}
			}
			if (carry_in || carry_out) {
				if (carry_in && !carry_out)
					log_error("Module '%s' contains an 'abc9_carry' input port but no output port.\n", log_id(m));
				if (!carry_in && carry_out)
					log_error("Module '%s' contains an 'abc9_carry' output port but no input port.\n", log_id(m));
				// Make carry_in the last PI, and carry_out the last PO
				//   since ABC requires it this way
				auto &ports = m->ports;
				for (auto it = ports.begin(); it != ports.end(); ) {
					RTLIL::Wire* w = m->wire(*it);
					log_assert(w);
					if (w == carry_in || w == carry_out) {
						it = ports.erase(it);
						continue;
					}
					if (w->port_id > carry_in->port_id)
						--w->port_id;
					if (w->port_id > carry_out->port_id)
						--w->port_id;
					log_assert(w->port_input || w->port_output);
					log_assert(ports[w->port_id-1] == w->name);
					++it;
				}
				ports.push_back(carry_in->name);
				carry_in->port_id = ports.size();
				ports.push_back(carry_out->name);
				carry_out->port_id = ports.size();
			}
		}

		SigMap assign_map;
		CellTypes ct(design);
		for (auto module : design->selected_modules())
		{
			if (module->attributes.count(ID(abc9_box_id)))
				continue;

			if (module->processes.size() > 0) {
				log("Skipping module %s as it contains processes.\n", log_id(module));
				continue;
			}

			assign_map.set(module);

			std::vector<RTLIL::Cell*> all_cells = module->selected_cells();
			std::set<RTLIL::Cell*> unassigned_cells(all_cells.begin(), all_cells.end());

			std::set<RTLIL::Cell*> expand_queue, next_expand_queue;
			std::set<RTLIL::Cell*> expand_queue_up, next_expand_queue_up;
			std::set<RTLIL::Cell*> expand_queue_down, next_expand_queue_down;

			typedef std::pair<SigSpec, IdString> clkdomain_t;
			std::map<clkdomain_t, pool<RTLIL::IdString>> assigned_cells;
			std::map<RTLIL::Cell*, clkdomain_t> assigned_cells_reverse;

			std::map<RTLIL::Cell*, std::set<RTLIL::SigBit>> cell_to_bit, cell_to_bit_up, cell_to_bit_down;
			std::map<RTLIL::SigBit, std::set<RTLIL::Cell*>> bit_to_cell, bit_to_cell_up, bit_to_cell_down;

			for (auto cell : all_cells) {
				for (auto &conn : cell->connections())
				for (auto bit : assign_map(conn.second))
					if (bit.wire != nullptr) {
						cell_to_bit[cell].insert(bit);
						bit_to_cell[bit].insert(cell);
						if (ct.cell_input(cell->type, conn.first)) {
							cell_to_bit_up[cell].insert(bit);
							bit_to_cell_down[bit].insert(cell);
						}
						if (ct.cell_output(cell->type, conn.first)) {
							cell_to_bit_down[cell].insert(bit);
							bit_to_cell_up[bit].insert(cell);
						}
					}

				auto inst_module = design->module(cell->type);
				if (!inst_module || !inst_module->attributes.count("\\abc9_flop"))
					continue;

				Wire *abc9_clock_wire = module->wire(stringf("%s.$abc9_clock", cell->name.c_str()));
				if (abc9_clock_wire == NULL)
					log_error("'%s$abc9_clock' is not a wire present in module '%s'.\n", cell->name.c_str(), log_id(module));
				SigSpec abc9_clock = assign_map(abc9_clock_wire);

				unassigned_cells.erase(cell);
				expand_queue.insert(cell);
				expand_queue_up.insert(cell);
				expand_queue_down.insert(cell);

				clkdomain_t key(abc9_clock, cell->type);
				assigned_cells[key].insert(cell->name);
				assigned_cells_reverse[cell] = key;

				auto YS_ATTRIBUTE(unused) r2 = cell->attributes.insert(std::make_pair(ID(abc9_mergeability), 1));
				log_assert(r2.second);

				Wire *abc9_init_wire = module->wire(stringf("%s.$abc9_init", cell->name.c_str()));
				if (abc9_init_wire == NULL)
				    log_error("'%s.$abc9_init' is not a wire present in module '%s'.\n", cell->name.c_str(), log_id(module));
				log_assert(GetSize(abc9_init_wire) == 1);
				SigSpec abc9_init = assign_map(abc9_init_wire);
				if (!abc9_init.is_fully_const())
				    log_error("'%s.$abc9_init' is not a constant wire present in module '%s'.\n", cell->name.c_str(), log_id(module));
				r2 = cell->attributes.insert(std::make_pair(ID(abc9_init), abc9_init.as_const()));
				log_assert(r2.second);
			}

			while (!expand_queue_up.empty() || !expand_queue_down.empty())
			{
				if (!expand_queue_up.empty())
				{
					RTLIL::Cell *cell = *expand_queue_up.begin();
					auto key = assigned_cells_reverse.at(cell);
					expand_queue_up.erase(cell);

					for (auto bit : cell_to_bit_up[cell])
					for (auto c : bit_to_cell_up[bit])
						if (unassigned_cells.count(c) && !c->type.in("$__ABC9_FF_", "$__ABC9_ASYNC_")) {
							unassigned_cells.erase(c);
							next_expand_queue_up.insert(c);
							assigned_cells[key].insert(c->name);
							assigned_cells_reverse[c] = key;
							expand_queue.insert(c);
						}
				}

				if (!expand_queue_down.empty())
				{
					RTLIL::Cell *cell = *expand_queue_down.begin();
					auto key = assigned_cells_reverse.at(cell);
					expand_queue_down.erase(cell);

					for (auto bit : cell_to_bit_down[cell])
					for (auto c : bit_to_cell_down[bit])
						if (unassigned_cells.count(c)) {
							unassigned_cells.erase(c);
							next_expand_queue_up.insert(c);
							assigned_cells[key].insert(c->name);
							assigned_cells_reverse[c] = key;
							expand_queue.insert(c);
						}
				}

				if (expand_queue_up.empty() && expand_queue_down.empty()) {
					expand_queue_up.swap(next_expand_queue_up);
					expand_queue_down.swap(next_expand_queue_down);
				}
			}

			while (!expand_queue.empty())
			{
				RTLIL::Cell *cell = *expand_queue.begin();
				auto key = assigned_cells_reverse.at(cell);
				expand_queue.erase(cell);

				for (auto bit : cell_to_bit.at(cell)) {
					for (auto c : bit_to_cell[bit])
						if (unassigned_cells.count(c)) {
							unassigned_cells.erase(c);
							next_expand_queue.insert(c);
							assigned_cells[key].insert(c->name);
							assigned_cells_reverse[c] = key;
						}
					bit_to_cell[bit].clear();
				}

				if (expand_queue.empty())
					expand_queue.swap(next_expand_queue);
			}

			clkdomain_t key;
			for (auto cell : unassigned_cells) {
				assigned_cells[key].insert(cell->name);
				assigned_cells_reverse[cell] = key;
			}

			log_header(design, "Summary of detected clock domains:\n");
			for (auto &it : assigned_cells)
				log("  %d cells in clk=%s cell=%s\n", GetSize(it.second), log_signal(it.first.first), log_id(it.first.second));

			design->selection_stack.emplace_back(false);
			design->selected_active_module = module->name.str();
			for (auto &it : assigned_cells) {
				std::string target = delay_target;
				if (target.empty()) {
					for (auto b : assign_map(it.first.first))
						if (b.wire) {
							auto jt = b.wire->attributes.find("\\abc9_period");
							if (jt != b.wire->attributes.end()) {
								target = stringf("-D %d", jt->second.as_int());
								log("Target period = %s ps for clock domain %s\n", target.c_str(), log_signal(it.first.first));
								break;
							}
						}
				}
				RTLIL::Selection& sel = design->selection_stack.back();
				sel.selected_members[module->name] = std::move(it.second);
				abc9_module(design, module, script_file, exe_file, cleanup, lut_costs, false, "$",
						keepff, target, lutin_shared, fast_mode, show_tempdir,
						box_file, lut_file, wire_delay, box_lookup, nomfs);
				assign_map.set(module);
			}
			design->selection_stack.pop_back();
			design->selected_active_module.clear();
		}

		log_pop();
	}
} Abc9Pass;

PRIVATE_NAMESPACE_END<|MERGE_RESOLUTION|>--- conflicted
+++ resolved
@@ -364,28 +364,6 @@
 		design->remove(design->module(ID($__abc9__)));
 #endif
 
-<<<<<<< HEAD
-		// Now 'unexpose' those wires by undoing
-		// the expose operation -- remove them from PO/PI
-		// and re-connecting them back together
-		for (auto wire : module->wires()) {
-			auto it = wire->attributes.find(ID(abc9_scc_break));
-			if (it != wire->attributes.end()) {
-				wire->attributes.erase(it);
-				log_assert(wire->port_output);
-				wire->port_output = false;
-				RTLIL::Wire *i_wire = module->wire(wire->name.str() + ".abci");
-				log_assert(i_wire);
-				log_assert(i_wire->port_input);
-				i_wire->port_input = false;
-				module->connect(i_wire, wire);
-			}
-		}
-		module->fixup_ports();
-=======
-		design->selection_stack.pop_back();
->>>>>>> ecb0c68f
-
 		log_header(design, "Executing ABC9.\n");
 
 		if (!lut_costs.empty()) {
